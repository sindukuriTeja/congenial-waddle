<!DOCTYPE html>
<html lang="en">
<head>
  <meta charset="UTF-8">
  <title>PestiVid - Agricultural Blockchain Platform (Web3 Demo)</title>
  <meta name="viewport" content="width=device-width, initial-scale=1.0">

  <!-- Tailwind CSS -->
  <link href="https://cdn.jsdelivr.net/npm/tailwindcss@2.2.19/dist/tailwind.min.css" rel="stylesheet">
  <!-- Font Awesome -->
  <link href="https://cdn.jsdelivr.net/npm/@fortawesome/fontawesome-free@6.5.2/css/all.min.css" rel="stylesheet">
  <!-- Google Fonts (Inter) -->
  <link href="https://fonts.googleapis.com/css2?family=Inter:wght@400;600;700&display=swap" rel="stylesheet">

  <!-- Orange ID Required Dependencies -->
  <script src="https://unpkg.com/react@18/umd/react.production.min.js"></script>
  <script src="https://unpkg.com/react-dom@18/umd/react-dom.production.min.js"></script>
  <script src="https://public-cdn-files.pages.dev/bedrock-passport.umd.js"></script>

  <!-- Vue.js -->
  <script src="https://cdn.jsdelivr.net/npm/vue@2.6.14/dist/vue.min.js"></script>
  <!-- Axios, Buffer, Solana Web3, Marked.js (for Markdown) -->
  <script src="https://cdn.jsdelivr.net/npm/axios/dist/axios.min.js"></script>
  <script src="https://cdn.jsdelivr.net/npm/buffer@6.0.3/index.min.js"></script>
  <script>
    window.Buffer = window.buffer.Buffer; // Solana Buffer fix
  </script>
  <script src="https://cdn.jsdelivr.net/npm/@solana/web3.js@1.73.0/lib/index.iife.min.js"></script>
  <script src="https://cdn.jsdelivr.net/npm/chart.js@3.9.1/dist/chart.min.js"></script>
  <script src="https://cdn.jsdelivr.net/npm/marked/marked.min.js"></script>


  <style>
    body { font-family: 'Inter', system-ui, sans-serif; background: #f9fafb; }
    html { scroll-behavior: smooth; overflow-x: hidden; }
    ::-webkit-scrollbar { width: 5px; height: 5px; }
    ::-webkit-scrollbar-track { background: #f1f1f1; }
    ::-webkit-scrollbar-thumb { background: #ccc; border-radius: 5px; }
    ::-webkit-scrollbar-thumb:hover { background: #aaa; }
    * { scrollbar-width: thin; scrollbar-color: #ccc #f1f1f1; -ms-overflow-style: -ms-autohiding-scrollbar; }
    .progress-bar { height: 8px; border-radius: 4px; background: #e5e7eb; overflow: hidden; }
    .progress-fill { height: 100%; border-radius: 4px; transition: width 0.5s ease; }
    .modal-scrollable { max-height: 85vh; overflow-y: auto; }
    .project-updates-list { max-height: 150px; overflow-y: auto; border: 1px solid #e5e7eb; border-radius: 0.375rem; padding: 0.75rem; background-color: #f9fafb; }
    .project-update-item { padding-bottom: 0.5rem; margin-bottom: 0.5rem; border-bottom: 1px solid #f3f4f6; }
    .project-update-item:last-child { border-bottom: none; margin-bottom: 0; }
    .message-view-container { scroll-behavior: smooth; }
    .notification-badge { position: absolute; top: -5px; right: -8px; min-width: 18px; height: 18px; background-color: #ef4444; border-radius: 9px; color: white; font-size: 10px; font-weight: 600; line-height: 18px; text-align: center; padding: 0 4px; box-shadow: 0 1px 3px rgba(0,0,0,0.2); }
    .mobile-notification-badge { display: inline-block; background-color: #ef4444; color: white; border-radius: 50%; width: 16px; height: 16px; font-size: 9px; line-height: 16px; text-align: center; vertical-align: top; margin-left: 4px; }
    .notification-toast-container { position: fixed; bottom: 20px; right: 20px; z-index: 1000; display: flex; flex-direction: column-reverse; gap: 10px; align-items: flex-end; }
    .notification-toast { min-width: 250px; max-width: 350px; background-color: #fff; color: #333; padding: 1rem; border-radius: 0.5rem; box-shadow: 0 4px 12px rgba(0, 0, 0, 0.15); display: flex; align-items: center; opacity: 0; transform: translateX(100%); transition: all 0.4s cubic-bezier(0.68, -0.55, 0.27, 1.55); }
    .notification-toast.show { opacity: 1; transform: translateX(0); }
    .notification-toast .icon { margin-right: 0.75rem; font-size: 1.25rem; }
    .notification-toast .icon-info { color: #3b82f6; } .notification-toast .icon-success { color: #10b981; } .notification-toast .icon-warning { color: #f59e0b; } .notification-toast .icon-error { color: #ef4444; }
    .notification-toast .message { font-size: 0.875rem; line-height: 1.3; }
    .notification-toast .close-btn { margin-left: auto; padding-left: 0.75rem; color: #9ca3af; cursor: pointer; background: none; border: none; font-size: 1rem; }
    .notification-toast .close-btn:hover { color: #6b7280; }
    .new-badge { position: absolute; top: -8px; right: -8px; background-color: #3b82f6; color: white; font-size: 10px; font-weight: bold; padding: 2px 6px; border-radius: 10px; box-shadow: 0 1px 2px rgba(0,0,0,0.2); }
    .loading-modal { position: fixed; inset: 0; background-color: rgba(0, 0, 0, 0.6); display: flex; justify-content: center; align-items: center; z-index: 9999; }
    .loading-content { background-color: white; padding: 2rem; border-radius: 0.5rem; text-align: center; box-shadow: 0 10px 25px rgba(0,0,0,0.1); }
    .loading-content .fa-spinner { font-size: 2rem; color: #10b981; margin-bottom: 1rem; }
    .login-page-container { display: flex; flex-direction: column; align-items: center; justify-content: center; min-height: calc(100vh - 160px); padding: 2rem 1rem; box-sizing: border-box; }
    .login-branding { display: flex; align-items: center; margin-bottom: 1.5rem; }
    .login-branding .logo-icon { font-size: 2.5rem; color: #15803d; margin-right: 0.75rem; }
    .login-branding .app-name { font-size: 2rem; font-weight: 600; color: #15803d; }
    .login-panel-wrapper { background-color: white; padding: 2rem; border-radius: 1rem; box-shadow: 0 10px 25px -5px rgba(0,0,0,0.1), 0 10px 10px -5px rgba(0,0,0,0.04); width: 100%; max-width: 450px; text-align: center; }
    .login-panel-wrapper h2 { font-size: 1.5rem; font-weight: 700; color: #166534; /* green-800 */ margin-bottom: 0.5rem; }
    .login-panel-wrapper .tagline { color: #4b5563; /* gray-600 */ margin-bottom: 1.5rem; font-size: 0.9rem; }

    #orange-id-login-container { margin: 0 auto; }
    #orange-id-signout-button-container, #orange-id-signout-button-container-mobile { display: inline-flex; align-items: center; }
    #orange-id-signout-button-container button, #orange-id-signout-button-container-mobile button { background-color: transparent !important; color: #9CA3AF !important; padding: 0.25rem 0.5rem !important; border: none !important; font-size: 1rem !important; }
    #orange-id-signout-button-container button:hover, #orange-id-signout-button-container-mobile button:hover { color: #EF4444 !important; }

    /* Chatbot Styles */
    .chatbot-container { display: flex; flex-direction: column; height: calc(100vh - 230px); max-height: 700px; border: 1px solid #e5e7eb; border-radius: 0.5rem; overflow: hidden; }
    .chatbot-messages { flex-grow: 1; padding: 1rem; overflow-y: auto; background-color: #f9fafb; space-y-4; }
    .chat-message { display: flex; max-width: 80%; margin-bottom: 0.5rem;}
    .chat-message.user { margin-left: auto; flex-direction: row-reverse; }
    .chat-message .message-content { display: flex; align-items: flex-end; }
    .chat-message.user .message-content { flex-direction: row-reverse; }
    .chat-message .message-bubble { padding: 0.75rem 1rem; border-radius: 1rem; line-height: 1.5; word-wrap: break-word; max-width: calc(100% - 3.5rem); /* Account for avatar */ }
    .chat-message.user .message-bubble { background-color: #10b981; color: white; border-bottom-right-radius: 0.25rem; }
    .chat-message.bot .message-bubble { background-color: #e5e7eb; color: #1f2937; border-bottom-left-radius: 0.25rem; }
    .chat-message .avatar { width: 2.5rem; height: 2.5rem; border-radius: 50%; display: flex; align-items: center; justify-content: center; font-weight: 600; margin: 0 0.5rem; flex-shrink: 0; align-self: flex-end; }
    .chat-message.user .avatar { background-color: #059669; color: white; }
    .chat-message.bot .avatar { background-color: #d1d5db; color: #4b5563; }
    .chatbot-input-area { border-top: 1px solid #e5e7eb; padding: 1rem; background-color: #fff; display: flex; gap: 0.75rem; }
    .chatbot-input-area input { flex-grow: 1; padding: 0.75rem 1rem; border: 1px solid #d1d5db; border-radius: 0.375rem; font-size: 0.875rem; }
    .chatbot-input-area input:focus { outline: none; border-color: #10b981; box-shadow: 0 0 0 2px rgba(16, 185, 129, 0.2); }
    .chatbot-input-area button { background-color: #10b981; color: white; padding: 0.75rem 1.25rem; border-radius: 0.375rem; font-weight: 600; font-size: 0.875rem; }
    .chatbot-input-area button:hover { background-color: #059669; }
    .chatbot-input-area button:disabled { background-color: #9ca3af; cursor: not-allowed; }
    .typing-indicator span { height: 8px; width: 8px; margin: 0 2px; background-color: #9ca3af; border-radius: 50%; display: inline-block; animation: bounce 1.4s infinite ease-in-out both; }
    .typing-indicator span:nth-child(1) { animation-delay: -0.32s; }
    .typing-indicator span:nth-child(2) { animation-delay: -0.16s; }
    @keyframes bounce { 0%, 80%, 100% { transform: scale(0); } 40% { transform: scale(1.0); } }
    .message-bubble ul, .message-bubble ol { margin-left: 1.5rem; margin-top: 0.5rem; margin-bottom: 0.5rem; }
    .message-bubble li { margin-bottom: 0.25rem; }
    .message-bubble p { margin-bottom: 0.5rem; }
    .message-bubble p:last-child { margin-bottom: 0; }
    .message-bubble strong, .message-bubble b { font-weight: 600; }
    .message-bubble em, .message-bubble i { font-style: italic; }
    .message-bubble pre { background-color: #f3f4f6; padding: 0.5rem; border-radius: 0.25rem; overflow-x: auto; font-family: monospace; font-size: 0.875em; margin: 0.5rem 0; }
    .message-bubble code { background-color: #f3f4f6; padding: 0.1em 0.3em; border-radius: 0.25rem; font-family: monospace; font-size: 0.875em; }
    .message-bubble pre code { padding: 0; background-color: transparent; }

    /* Avatar Assistant Styles */
    @keyframes pulse-slow {
      0%, 100% { opacity: 1; transform: scale(1); }
      50% { opacity: 0.8; transform: scale(1.05); }
    }
    .animate-pulse-slow {
      animation: pulse-slow 2s infinite ease-in-out;
    }
    .avatar-input-mic-btn.listening i {
        animation: pulse-red 1.5s infinite;
    }
    @keyframes pulse-red {
      0%, 100% { color: #ef4444; transform: scale(1); }
      50% { color: #f87171; transform: scale(1.1); }
    }
  </style>
</head>
<body class="text-gray-900">
<div id="app" class="flex flex-col min-h-screen">
  <!-- Header/Navbar -->
  <header class="bg-white shadow sticky top-0 z-30">
    <div class="max-w-7xl mx-auto px-5 py-4 flex justify-between items-center">
      <div class="flex items-center space-x-2">
        <span class="text-2xl text-green-700 font-semibold"><i class="fas fa-seedling mr-1"></i>PestiVid</span>
      </div>
      <nav class="hidden md:flex space-x-5 items-center">
        <a href="#" @click.prevent="switchPage('landing')" :class="{'font-bold text-green-700': current==='landing'}" class="hover:text-green-600">Home</a>

        <a v-if="!isUserAuthenticated && !isAuthProcessing && !isOrangeIdCallback" href="#" @click.prevent="switchPage('loginChoice')" class="hover:text-green-600">Login / Sign Up</a>
        <span v-if="(isAuthProcessing || isOrangeIdCallback) && !isUserAuthenticated" class="text-gray-500 text-sm">Authenticating...</span>

        <a v-if="isUserAuthenticated" href="#" @click.prevent="switchPage('messaging')" :class="{'font-bold text-green-700': current==='messaging'}" class="hover:text-green-600 relative">
          <i class="fas fa-comments mr-1"></i>Messages
          <span v-if="unreadMessageCount > 0" class="notification-badge">{{ unreadMessageCount }}</span>
        </a>
        <!-- Farmer Menu -->
        <template v-if="isUserAuthenticated && role==='farmer'">
          <a href="#" @click.prevent="switchPage('farmerPestiVid')" :class="{'font-bold text-green-700': current==='farmerPestiVid'}" class="hover:text-green-600">PestiVid</a>
          <a href="#" @click.prevent="switchPage('farmerAgriStream')" :class="{'font-bold text-green-700': current==='farmerAgriStream'}" class="hover:text-green-600">AgriStream</a>
          <a href="#" @click.prevent="switchPage('farmerSell')" :class="{'font-bold text-green-700': current==='farmerSell'}" class="hover:text-green-600">Sell</a>
          <a href="#" @click.prevent="switchPage('farmerFunding')" :class="{'font-bold text-green-700': current==='farmerFunding'}" class="hover:text-green-600">Get Funding</a>
          <a href="#" @click.prevent="switchPage('plantRecommendation')" :class="{'font-bold text-green-700': current==='plantRecommendation'}" class="hover:text-green-600">PlantRecommend</a>
          <a href="#" @click.prevent="switchPage('farmerChatbot')" :class="{'font-bold text-green-700': current==='farmerChatbot'}" class="hover:text-green-600"><i class="fas fa-robot mr-1"></i>AgriBot</a>
        </template>
        <!-- Buyer Menu -->
        <template v-if="isUserAuthenticated && role==='buyer'">
          <a href="#" @click.prevent="switchPage('buyerAgriSell')" :class="{'font-bold text-green-700': current==='buyerAgriSell'}" class="hover:text-green-600">AgriSell</a>
        </template>
        <!-- Investor Menu -->
        <template v-if="isUserAuthenticated && role==='investor'">
          <a href="#" @click.prevent="switchPage('investorProjects')" :class="{'font-bold text-green-700': current==='investorProjects'}" class="hover:text-green-600">Projects</a>
          <a href="#" @click.prevent="switchPage('investorPortfolio')" :class="{'font-bold text-green-700': current==='investorPortfolio'}" class="hover:text-green-600">Portfolio</a>
        </template>
        <template v-if="isUserAuthenticated">
          <a href="#" @click.prevent="switchPage('userProfile')" :class="{'font-bold text-green-700': current==='userProfile'}" class="bg-green-600 text-white text-xs rounded-full px-3 py-1 select-none ml-2 hover:bg-green-700 flex items-center">
             <i class="fas fa-user-circle mr-1"></i> {{ userName ? userName.split(' ')[0] : displayedUserIdentifier }}
          </a>
           <div v-if="loginMethod === 'orangeId'" id="orange-id-signout-button-container" class="ml-2"></div>
           <a v-if="loginMethod === 'solana'" href="#" title="Disconnect Wallet" @click.prevent="logoutUser" class="text-gray-400 hover:text-red-500 ml-2"><i class="fas fa-sign-out-alt text-lg"></i></a>
        </template>
      </nav>
      <button class="md:hidden text-gray-500 focus:outline-none" @click="showMobileMenu = !showMobileMenu">
        <i class="fas fa-bars text-2xl"></i>
      </button>
    </div>
    <!-- Mobile Dropdown -->
    <div v-show="showMobileMenu" class="md:hidden bg-white border-t z-40">
      <div class="py-2 flex flex-col space-y-1 px-4">
        <a href="#" @click.prevent="switchPage('landing');showMobileMenu=false" :class="{'font-bold text-green-700': current==='landing'}">Home</a>
        <a v-if="!isUserAuthenticated && !isAuthProcessing && !isOrangeIdCallback" href="#" @click.prevent="switchPage('loginChoice');showMobileMenu=false" >Login / Sign Up</a>
        <span v-if="(isAuthProcessing || isOrangeIdCallback) && !isUserAuthenticated" class="text-gray-500 text-sm px-1 py-1">Authenticating...</span>

        <a v-if="isUserAuthenticated" href="#" @click.prevent="switchPage('messaging');showMobileMenu=false" :class="{'font-bold text-green-700': current==='messaging'}" class="flex items-center">
          <i class="fas fa-comments mr-1"></i>Messages
          <span v-if="unreadMessageCount > 0" class="mobile-notification-badge">{{ unreadMessageCount }}</span>
        </a>
        <template v-if="isUserAuthenticated && role==='farmer'">
          <a href="#" @click.prevent="switchPage('farmerPestiVid');showMobileMenu=false" :class="{'font-bold text-green-700': current==='farmerPestiVid'}">PestiVid</a>
          <a href="#" @click.prevent="switchPage('farmerAgriStream');showMobileMenu=false" :class="{'font-bold text-green-700': current==='farmerAgriStream'}">AgriStream</a>
          <a href="#" @click.prevent="switchPage('farmerSell');showMobileMenu=false" :class="{'font-bold text-green-700': current==='farmerSell'}">Sell</a>
          <a href="#" @click.prevent="switchPage('farmerFunding');showMobileMenu=false" :class="{'font-bold text-green-700': current==='farmerFunding'}">Get Funding</a>
          <a href="#" @click.prevent="switchPage('plantRecommendation');showMobileMenu=false" :class="{'font-bold text-green-700': current==='plantRecommendation'}">PlantRecommend</a>
          <a href="#" @click.prevent="switchPage('farmerChatbot');showMobileMenu=false" :class="{'font-bold text-green-700': current==='farmerChatbot'}"><i class="fas fa-robot mr-1"></i>AgriBot</a>
        </template>
        <template v-if="isUserAuthenticated && role==='buyer'">
          <a href="#" @click.prevent="switchPage('buyerAgriSell');showMobileMenu=false" :class="{'font-bold text-green-700': current==='buyerAgriSell'}">AgriSell</a>
        </template>
        <template v-if="isUserAuthenticated && role==='investor'">
          <a href="#" @click.prevent="switchPage('investorProjects');showMobileMenu=false" :class="{'font-bold text-green-700': current==='investorProjects'}">Projects</a>
          <a href="#" @click.prevent="switchPage('investorPortfolio');showMobileMenu=false" :class="{'font-bold text-green-700': current==='investorPortfolio'}">Portfolio</a>
        </template>
        <template v-if="isUserAuthenticated">
           <div class="border-t mt-2 pt-2 flex justify-between items-center">
             <a href="#" @click.prevent="switchPage('userProfile');showMobileMenu=false" :class="{'font-bold text-green-700': current==='userProfile'}" class="inline-block bg-green-600 text-white text-xs rounded px-2 py-1 ml-1 flex items-center">
                <i class="fas fa-user-circle mr-1"></i> {{ userName ? userName.split(' ')[0] : displayedUserIdentifier }}
             </a>
             <div v-if="loginMethod === 'orangeId'" id="orange-id-signout-button-container-mobile"></div>
             <a v-if="loginMethod === 'solana'" href="#" class="text-gray-400 hover:text-red-500" title="Disconnect Wallet" @click.prevent="logoutUser();showMobileMenu=false"><i class="fas fa-sign-out-alt"></i></a>
           </div>
        </template>
      </div>
    </div>
  </header>

  <!-- Main Content -->
  <main class="flex-1 max-w-7xl mx-auto w-full px-4 pt-8 pb-8">
    <!-- Landing Section -->
    <section v-if="current==='landing' && !isOrangeIdCallback">
        <div class="flex flex-col md:flex-row items-center mb-12 pt-2">
            <div class="md:w-1/2 md:pr-8">
            <h1 class="text-4xl font-bold text-green-800 mb-4">PestiVid: Blockchain Transparency in Agriculture</h1>
            <p class="mb-5 text-gray-800 text-lg leading-relaxed">A secure, video-verified agricultural marketplace with investment opportunities. Farmers prove quality and safety via field recordings stored on blockchain (Solana Simulated) and IPFS. Buyers purchase crops with complete confidence and traceability. Investors fund projects with transparent returns.</p>
            <ul class="text-gray-700 mb-7 space-y-1 text-base">
                <li><i class="fas fa-link text-green-500 mr-2"></i>Solana blockchain-simulated transactions</li>
                <li><i class="fas fa-cloud-upload-alt text-green-400 mr-2"></i>Decentralized video storage (IPFS/Pinata)</li>
                <li><i class="fas fa-search-dollar text-green-400 mr-2"></i>Full traceability for buyers</li>
                <li><i class="fas fa-handshake text-green-500 mr-2"></i>Direct, transparent marketplace transactions</li>
                <li><i class="fas fa-chart-line text-green-500 mr-2"></i>Investment opportunities for funders</li>
                <li><i class="fas fa-comments text-green-500 mr-2"></i>Secure messaging between users</li>
                <li><i class="fas fa-bell text-green-500 mr-2"></i>Real-time notifications</li>
            </ul>
            <div class="mt-4 space-x-2">
                <button class="bg-green-600 hover:bg-green-700 text-white px-6 py-2 rounded transition" @click="getStarted">Get Started</button>
                <button class="bg-white border border-green-600 text-green-600 px-6 py-2 rounded transition" @click="switchPage(isUserAuthenticated && role==='buyer' ? 'buyerAgriSell' : isUserAuthenticated ? 'landing' : 'loginChoice')">Browse Marketplace</button>
            </div>
            </div>
            <div class="md:w-1/2 mt-10 md:mt-0 flex flex-col items-center">
            <video controls playsinline webkit-playsinline class="rounded-lg shadow-md border w-full max-w-md mx-auto">
                <source src="https://www.w3schools.com/html/mov_bbb.mp4" type="video/mp4">
                Demo video: your browser does not support video.
            </video>
            </div>
        </div>
        <div class="mt-10">
            <h2 class="text-2xl text-green-700 font-semibold mb-3">How It Works</h2>
            <div class="grid grid-cols-1 md:grid-cols-4 gap-5">
            <div class="bg-white rounded-lg shadow p-5 flex flex-col items-center">
                <i class="fas fa-video text-2xl text-green-500 mb-3"></i>
                <span class="font-bold mb-1">1. Video Recording</span>
                <p class="text-sm text-gray-600 text-center">Farmers film direct evidence of their crop and practices.</p>
            </div>
            <div class="bg-white rounded-lg shadow p-5 flex flex-col items-center">
                <i class="fas fa-cloud-upload-alt text-2xl text-green-500 mb-3"></i>
                <span class="font-bold mb-1">2. Upload to IPFS</span>
                <p class="text-sm text-gray-600 text-center">Videos & info are securely uploaded and stored decentrally.</p>
            </div>
            <div class="bg-white rounded-lg shadow p-5 flex flex-col items-center">
                <i class="fas fa-search-dollar text-2xl text-green-500 mb-3"></i>
                <span class="font-bold mb-1">3. Verification</span>
                <p class="text-sm text-gray-600 text-center">Buyers view blockchain-verified video before any purchase.</p>
            </div>
            <div class="bg-white rounded-lg shadow p-5 flex flex-col items-center">
                <i class="fas fa-handshake text-2xl text-green-500 mb-3"></i>
                <span class="font-bold mb-1">4. Marketplace</span>
                <p class="text-sm text-gray-600 text-center">Login to buy, sell, or invest, all backed by video trust.</p>
            </div>
            </div>
        </div>

        <div class="mt-16 bg-green-50 rounded-lg p-8">
            <h2 class="text-2xl text-green-700 font-semibold mb-3">Agricultural Investment Platform</h2>
            <div class="flex flex-col md:flex-row items-center">
            <div class="w-full">
                <p class="mb-4 text-gray-700">Invest in verified agricultural projects with full transparency. Track your investments through simulated Solana blockchain technology and share in the harvest profits.</p>
                <div class="grid grid-cols-1 md:grid-cols-3 gap-4 my-6">
                <div class="bg-white rounded p-4 shadow-sm">
                    <i class="fas fa-seedling text-green-600 text-2xl mb-2"></i>
                    <h3 class="font-bold mb-1">Fund Crops</h3>
                    <p class="text-sm">Invest in specific crops with transparent land use and practices.</p>
                </div>
                <div class="bg-white rounded p-4 shadow-sm">
                    <i class="fas fa-coins text-green-600 text-2xl mb-2"></i>
                    <h3 class="font-bold mb-1">Share Returns</h3>
                    <p class="text-sm">Receive dividends based on harvest yields and market prices.</p>
                </div>
                <div class="bg-white rounded p-4 shadow-sm">
                    <i class="fas fa-shield-alt text-green-600 text-2xl mb-2"></i>
                    <h3 class="font-bold mb-1">Secure Blockchain</h3>
                    <p class="text-sm">All investments and harvests recorded on immutable ledger (Solana Simulated).</p>
                </div>
                </div>
                <button class="bg-green-600 hover:bg-green-700 text-white px-6 py-2 rounded transition mt-2" @click="switchPage(isUserAuthenticated && role==='investor' ? 'investorProjects' : isUserAuthenticated ? 'landing' : 'loginChoice')">Become an Investor</button>
            </div>
            </div>
        </div>
    </section>

    <!-- Orange ID Callback Processing View -->
    <section v-if="isOrangeIdCallback" class="login-page-container">
        <div class="login-panel-wrapper">
            <div class="login-branding justify-center">
                <i class="fas fa-seedling logo-icon"></i>
                <span class="app-name">PestiVid</span>
            </div>
            <div id="orange-id-callback-processor" class="text-center p-4">
                <p class="text-gray-600"><i class="fas fa-spinner fa-spin mr-2"></i>Processing authentication...</p>
            </div>
        </div>
    </section>

    <!-- Login Choice Page -->
    <section v-if="current==='loginChoice' && !isOrangeIdCallback" class="login-page-container">
        <div class="login-panel-wrapper">
            <div class="login-branding justify-center ">
                <i class="fas fa-seedling logo-icon"></i>
                <span class="app-name">PestiVid</span>
            </div>
            <h2 class="text-xl font-bold text-green-800 mb-2">Login or Sign Up</h2>
            <p class="text-gray-600 mb-6 text-sm">You must complete both steps to gain access. If you have two-step verification yet, you will be prompted touse website </p>

            <div class="mb-4">
                <p class="text-xs text-gray-500 mb-2 text-left ml-1">Sign in with Orange ID:</p>
                <div id="orange-id-login-container" class="flex justify-center">
                    <p v-if="!orangeIdWidgetMounted && !orangeIdBedrockSDKError" class="text-gray-500 p-4 text-sm">
                        <i class="fas fa-spinner fa-spin mr-2"></i>Loading Social Logins...
                    </p>
                    <p v-if="orangeIdBedrockSDKError" class="text-red-500 p-4 text-sm">
                        <i class="fas fa-exclamation-triangle mr-2"></i>Social login service could not load.
                    </p>
                </div>
                 <p class="text-xs text-gray-500 mt-2 text-center">Powered by <a href="https://orangeid.xyz" target="_blank" class="underline hover:text-orange-500">Orange ID</a></p>
            </div>

            <div class="relative my-6">
                <div class="absolute inset-0 flex items-center">
                    <div class="w-full border-t border-gray-300"></div>
                </div>
                <div class="relative flex justify-center text-sm">
                    <span class="px-2 bg-white text-gray-500">Step 2 verification</span>
                </div>
            </div>

            <div class="mb-4">
                 <p class="text-xs text-gray-500 mb-2 text-left ml-1">Connect with your Solana wallet:</p>
                <button @click="connectWallet"
                        class="w-full flex items-center justify-center px-4 py-2.5 border border-transparent rounded-md shadow-sm text-sm font-medium text-white bg-purple-600 hover:bg-purple-700 focus:outline-none focus:ring-2 focus:ring-offset-2 focus:ring-purple-500">
                    <i class="fas fa-wallet mr-2"></i> Connect Solana Wallet
                </button>
            </div>
        </div>
    </section>

    <!-- Role Selection (after any login if new PestiVid user) -->
    <section v-if="current==='roleSelection' && !isOrangeIdCallback" class="max-w-lg mx-auto bg-white shadow rounded-lg p-8 mt-8">
        <h2 class="text-2xl font-bold text-green-700 mb-4">Welcome to PestiVid!</h2>
        <p class="text-gray-600 mb-1">
            <span v-if="loginMethod === 'orangeId'">Logged in as <strong class="font-mono text-sm">{{ orangeIdUser ? (orangeIdUser.name || orangeIdUser.email) : displayedUserIdentifier }}</strong> via Orange ID.</span>
            <span v-if="loginMethod === 'solana'">Your wallet <strong class="font-mono text-sm">{{ displayedUserIdentifier }}</strong> is connected.</span>
        </p>
        <p class="text-gray-600 mb-5">Please complete your PestiVid profile and select your primary role:</p>
        <div class="mb-4">
            <label class="block text-gray-600 mb-1">Full Name (for PestiVid)</label>
            <input v-model="userNameOnboarding" type="text" class="w-full px-3 py-2 border rounded" placeholder="e.g., John Doe" required>
        </div>
        <div class="mb-4">
            <label class="block text-gray-600 mb-1">Email Address (for PestiVid)</label>
            <input v-model="userEmailOnboarding" type="email" class="w-full px-3 py-2 border rounded" placeholder="e.g., john.doe@example.com" required>
        </div>
        <div class="mb-4">
            <label class="block text-gray-600 mb-1">Phone Number (Optional)</label>
            <input v-model="userPhoneOnboarding" type="tel" class="w-full px-3 py-2 border rounded" placeholder="e.g., +1-555-123-4567">
        </div>
        <div class="mb-6">
          <label class="block text-gray-600 mb-1">Primary Role in PestiVid</label>
          <select v-model="selectedRoleOnboarding" class="w-full px-3 py-2 border rounded bg-white" required>
            <option value="" disabled>Select Role</option>
            <option value="farmer">Farmer</option>
            <option value="buyer">Buyer</option>
            <option value="investor">Investor</option>
          </select>
        </div>
        <button @click="completeOnboarding" class="w-full bg-green-600 hover:bg-green-700 text-white px-4 py-2 rounded" :disabled="!selectedRoleOnboarding || !userNameOnboarding || !userEmailOnboarding">Confirm Profile & Role</button>
    </section>

    <!-- Farmer PestiVid Section -->
    <section v-if="current==='farmerPestiVid' && !isOrangeIdCallback" class="max-w-3xl mx-auto mt-6">
      <h2 class="text-2xl font-bold text-green-700 mb-4"><i class="fas fa-video mr-2"></i>PestiVid: Record Crop Video</h2>
      <div class="bg-white rounded shadow-md p-6 space-y-6">
        <form @submit.prevent>
          <div class="grid grid-cols-1 md:grid-cols-2 lg:grid-cols-4 gap-4 mb-4">
            <div> <label class="block text-gray-600 mb-1 text-sm">Crop Type</label> <input v-model="recordForm.crop" class="w-full px-2 py-2 border rounded text-sm" required placeholder="e.g., Tomatoes"> </div>
            <div> <label class="block text-gray-600 mb-1 text-sm">Field Location</label> <input v-model="recordForm.location" class="w-full px-2 py-2 border rounded text-sm" required placeholder="e.g., South Field"> </div>
            <div> <label class="block text-gray-600 mb-1 text-sm">Pesticide Used</label> <input v-model="recordForm.pesticide" class="w-full px-2 py-2 border rounded text-sm" required placeholder="e.g., Neem Oil"> </div>
            <div> <label class="block text-gray-600 mb-1 text-sm">Pesticide Company</label> <input v-model="recordForm.pesticideCompany" class="w-full px-2 py-2 border rounded text-sm" required placeholder="e.g., AgriChem"> </div>
          </div>
          <div class="mb-4">
            <label class="block text-gray-600 mb-1 text-sm">Purpose of this Video:</label>
            <div class="flex flex-col sm:flex-row sm:space-x-4 space-y-2 sm:space-y-0">
                <label class="flex items-center"> <input type="radio" v-model="recordForm.purpose" value="agristream" class="form-radio text-green-600"> <span class="ml-2 text-sm text-gray-700">For AgriStream (General)</span> </label>
                <label class="flex items-center"> <input type="radio" v-model="recordForm.purpose" value="sell" class="form-radio text-green-600"> <span class="ml-2 text-sm text-gray-700">To List for Sale</span> </label>
                <label class="flex items-center"> <input type="radio" v-model="recordForm.purpose" value="funding" class="form-radio text-green-600"> <span class="ml-2 text-sm text-gray-700">For Funding Request</span> </label>
            </div>
          </div>
        </form>
        <div>
          <div class="aspect-w-16 aspect-h-9 bg-black rounded mb-3 relative" style="min-height:200px">
            <video ref="liveVideo" v-show="showLive" class="w-full h-full rounded absolute inset-0 object-cover" autoplay muted playsinline webkit-playsinline style="background:#111"></video>
            <video v-if="recordBlobUrl" :src="recordBlobUrl" controls playsinline webkit-playsinline class="w-full h-full rounded absolute inset-0 object-cover" style="background:#181818"></video>
            <div v-if="!showLive && !recordBlobUrl" class="absolute inset-0 flex justify-center items-center h-full text-gray-400"><i class="fas fa-video-slash fa-2x"></i></div>
          </div>
          <div class="flex flex-wrap gap-3 mb-2 items-center">
            <button type="button" :disabled="recording || !isUserAuthenticated" @click="startVideo" :class="{'opacity-50 cursor-not-allowed': recording || !isUserAuthenticated}" class="bg-green-600 hover:bg-green-700 text-white px-4 py-2 rounded text-sm">
              <i :class="recording ? 'fas fa-spinner fa-spin' : (recordBlobUrl ? 'fas fa-redo' : 'fas fa-record-vinyl')" class="mr-1"></i>
              {{ recordBlobUrl ? 'Re-Record' : (recording ? 'Starting...' : 'Start Recording') }}
            </button>
            <button v-if="recording" type="button" @click="stopVideo" class="bg-red-500 hover:bg-red-600 text-white px-4 py-2 rounded text-sm"> <i class="fas fa-stop mr-1"></i>Stop </button>
            <button v-if="recordBlobUrl && !uploading" type="button" @click="uploadVideo" :disabled="!isUserAuthenticated" class="bg-blue-600 hover:bg-blue-700 text-white px-4 py-2 rounded text-sm"> <i class="fas fa-upload mr-1"></i>Upload to IPFS </button>
            <div v-if="uploading && !showLoadingModal" class="flex items-center text-blue-600 text-sm ml-3"> <i class="fas fa-spinner fa-spin mr-2"></i> Uploading... Please wait. </div>
          </div>
          <p class="text-xs mt-2 text-gray-500">Allow camera access. Video file is stored locally until upload.</p>
          <div v-if="!isUserAuthenticated" class="text-red-500 mt-3 bg-red-50 p-2 rounded border border-red-200 text-sm"> <i class="fas fa-exclamation-triangle mr-1"></i> Please log in to record and upload videos. </div>
          <div v-if="uploadCid" class="text-green-600 mt-3 bg-green-50 p-3 rounded border border-green-200 text-sm">
              <div class="flex items-center mb-2"> <i class="fas fa-check-circle mr-2"></i> Uploaded to IPFS! CID: <span class="font-mono bg-green-100 px-1 py-0.5 rounded break-all ml-1">{{ uploadCid }}</span> </div>
              <div v-if="lastUploadedVideoFileHash" class="flex items-center mb-2 text-xs"> <i class="fas fa-fingerprint mr-2 text-gray-500"></i> Video File Hash (SHA256): <span class="font-mono bg-green-100 px-1 py-0.5 rounded break-all ml-1 text-gray-700">{{ lastUploadedVideoFileHash }}</span> </div>
              <p v-if="lastUploadedVideoPurpose === 'agristream'" class="mt-1 text-gray-700"> This video is now available in your AgriStream. <a href="#" @click.prevent="navigateToPageWithParam('farmerAgriStream', 'highlightCid', uploadCid)" class="text-blue-700 underline font-medium hover:text-blue-800 ml-1">View in AgriStream</a>. <br>You can also use it later to: <a href="#" @click.prevent="goToListing(uploadCid)" class="text-green-700 underline font-medium hover:text-green-800">Create a Listing</a>, or <a href="#" @click.prevent="navigateToPageWithParam('farmerFunding', 'cid', uploadCid)" class="text-purple-700 underline font-medium hover:text-purple-800 ml-1">Use for Funding Request</a>. </p>
              <p v-if="lastUploadedVideoPurpose === 'sell'" class="mt-1 text-gray-700"> Video uploaded for selling! You should be redirected to create a listing. If not, <a href="#" @click.prevent="navigateToPageWithParam('farmerSell', 'cid', uploadCid)" class="text-green-700 underline font-medium hover:text-green-800">click here to complete the listing</a>. </p>
              <p v-if="lastUploadedVideoPurpose === 'funding'" class="mt-1 text-gray-700"> Video uploaded for a funding request! You should be redirected to create the request. If not, <a href="#" @click.prevent="navigateToPageWithParam('farmerFunding', 'cid', uploadCid)" class="text-purple-700 underline font-medium hover:text-purple-800">click here to complete the funding request</a>. </p>
          </div>
          <div v-if="uploadError" class="text-red-600 mt-3 bg-red-50 p-2 rounded border border-red-200 text-sm"> <i class="fas fa-exclamation-triangle mr-1"></i> {{ uploadError }} </div>
        </div>
      </div>
    </section>
    <!-- Farmer AgriStream Section -->
    <section v-if="current==='farmerAgriStream' && !isOrangeIdCallback" class="max-w-4xl mx-auto mt-6">
        <h2 class="text-2xl font-bold text-green-700 mb-5"><i class="fas fa-stream mr-2"></i>AgriStream: My Crop Videos</h2>
        <div class="bg-white rounded shadow-md p-6">
            <div v-if="farmerVideos.length===0" class="text-gray-600 text-center p-6 bg-gray-50 rounded"> <i class="fas fa-film text-4xl text-gray-400 mb-3"></i><br> No uploads yet. Go to <a href="#" class="text-green-700 underline" @click.prevent="switchPage('farmerPestiVid')">PestiVid</a> to upload. </div>
            <div v-else class="space-y-6">
            <div v-for="vid in farmerVideos" :key="vid.cid" class="flex flex-col md:flex-row items-start border-b last:border-b-0 pb-6 gap-6 transition-all duration-500" :ref="'videoCard-' + vid.cid" :class="{'bg-yellow-50 border-l-4 border-yellow-400 shadow-lg transform scale-102': vid.cid === highlightedAgriStreamVideoCid}">
                <div class="w-full md:w-60 flex-shrink-0"> <video :src="ipfsUrl(vid.cid)" controls playsinline webkit-playsinline class="rounded shadow w-full bg-black"></video> </div>
                <div class="flex-1">
                <div class="font-bold text-lg">{{ vid.crop }}</div>
                <div class="text-xs mb-1" :class="{ 'text-blue-700': vid.purpose === 'sell', 'text-purple-700': vid.purpose === 'funding', 'text-gray-600': vid.purpose === 'agristream' || !vid.purpose }"> Intended for: <span class="font-semibold"> {{ vid.purpose === 'sell' ? 'Listing for Sale' : (vid.purpose === 'funding' ? 'Funding Request' : (vid.purpose === 'agristream' ? 'AgriStream (General)' : 'N/A')) }} </span> </div>
                <div class="text-sm mb-1">Location: <span class="font-mono text-gray-700">{{ vid.location }}</span></div>
                <div class="text-sm mb-1">Pesticide: <span class="font-mono text-gray-700">{{ vid.pesticide }}</span></div>
                <div class="text-sm mb-1">Pesticide Co.: <span class="font-mono text-gray-700">{{ vid.pesticideCompany || 'N/A' }}</span></div>
                <div class="text-xs text-gray-500 mb-2">CID: <span class="font-mono break-all">{{ vid.cid }}</span></div>
                <div class="text-xs text-gray-400 mb-1">File Hash (SHA256): <span class="font-mono break-all" :title="vid.videoFileHash || 'N/A'">{{ vid.videoFileHash ? vid.videoFileHash.substring(0,10) + '...' : 'N/A' }}</span></div>
                <a :href="ipfsUrl(vid.cid)" target="_blank" class="text-blue-600 hover:underline text-xs mr-3"><i class="fas fa-external-link-alt mr-1"></i>View on Gateway</a>
                <button v-if="!isListed(vid.cid)" @click="goToListing(vid.cid)" class="text-green-600 hover:underline text-xs"> <i class="fas fa-tags mr-1"></i> {{ (vid.purpose === 'sell' && !isListed(vid.cid)) ? 'Complete Listing' : 'Create Listing' }} </button>
                <span v-else class="text-gray-500 text-xs"><i class="fas fa-check mr-1"></i>Already Listed</span>
                <button v-if="!isUsedInFunding(vid.cid) && (vid.purpose === 'funding' || vid.purpose === 'agristream')" @click="navigateToPageWithParam('farmerFunding', 'cid', vid.cid)" class="text-purple-600 hover:underline text-xs ml-2"> <i class="fas fa-hand-holding-usd mr-1"></i> {{ (vid.purpose === 'funding' && !isUsedInFunding(vid.cid)) ? 'Complete Funding Request' : 'Use for Funding' }} </button>
                <span v-if="isUsedInFunding(vid.cid)" class="text-gray-500 text-xs ml-2"><i class="fas fa-check mr-1"></i>Used for Funding</span>
                </div>
            </div>
            </div>
        </div>
    </section>
    <!-- Farmer Sell Section -->
    <section v-if="current==='farmerSell' && !isOrangeIdCallback" class="max-w-2xl mx-auto mt-6">
        <h2 class="text-2xl font-bold text-green-700 mb-4"><i class="fas fa-tags mr-2"></i>Sell Farm Crop on Marketplace</h2>
      <div class="bg-white rounded shadow-md p-6">
        <form @submit.prevent="createListing">
          <div class="mb-4">
            <label class="block text-gray-600 mb-1">Select Uploaded Video (Unlisted only)</label>
            <select v-model="listingForm.cid" class="w-full px-3 py-2 border rounded bg-white mb-2" required>
              <option value="" disabled>Select video...</option>
              <option v-for="vid in availableVideosForListing" :key="vid.cid" :value="vid.cid"> {{ vid.crop }} ({{ vid.location }}) - Pest: {{ vid.pesticide }} by {{ vid.pesticideCompany || 'N/A' }} </option>
              <option v-if="availableVideosForListing.length === 0" disabled>No unlisted videos available</option>
            </select>
            <p v-if="farmerVideos.length === 0" class="text-xs text-red-500">You need to upload a video first via PestiVid.</p>
            <p v-if="farmerVideos.length > 0 && availableVideosForListing.length === 0" class="text-xs text-yellow-600">All your videos are already associated with listings or not marked for sale.</p>
          </div>
          <div class="grid grid-cols-1 md:grid-cols-2 gap-4 mb-5">
            <div> <label class="block text-gray-600 mb-1">Min Price (SOL)</label> <input type="number" v-model="listingForm.minPrice" class="w-full px-3 py-2 border rounded" min="0.01" step="0.01" required placeholder="e.g., 0.5"> </div>
            <div> <label class="block text-gray-600 mb-1">Max Price (SOL)</label> <input type="number" v-model="listingForm.maxPrice" class="w-full px-3 py-2 border rounded" :min="listingForm.minPrice || 0.01" step="0.01" required placeholder="e.g., 1.5"> </div>
          </div>
          <div class="mb-4"> <label class="flex items-center"> <input type="checkbox" v-model="listingForm.notifyBuyers" class="form-checkbox h-4 w-4 text-green-600"> <span class="ml-2 text-sm text-gray-700">Notify potential buyers about this listing</span> </label> </div>
          <button type="submit" class="bg-green-600 hover:bg-green-700 text-white px-6 py-2 rounded w-full" :disabled="!listingForm.cid || !isUserAuthenticated"> <i class="fas fa-plus-circle mr-1"></i>Create Listing </button>
          <div v-if="!isUserAuthenticated" class="text-red-500 mt-3 text-sm text-center">Log in to create listings.</div>
        </form>
        <div v-if="createdListingId" class="bg-green-100 text-green-700 px-4 py-3 mt-4 rounded font-medium text-sm"> <i class="fas fa-check mr-1"></i> Listing created successfully! Tx: <span class="font-mono text-xs">{{ createdListingId.substring(0,10) }}...</span> <div v-if="listingNotificationSent" class="mt-1 text-sm"> <i class="fas fa-bell mr-1"></i> Buyers have been notified about your new listing. </div> </div>
        <div class="mt-8">
          <h3 class="font-semibold mb-2 text-gray-700">Your Active Listings</h3>
          <div v-if="farmerListings.length===0" class="text-gray-600 text-sm bg-gray-50 p-4 rounded text-center">You have no active listings.</div>
          <ul v-else class="space-y-3">
            <li v-for="l in farmerListings" :key="l.id" class="py-3 px-4 border rounded flex flex-col sm:flex-row justify-between sm:items-center text-sm bg-white shadow-sm">
              <div> <span class="font-medium">{{ l.crop }}</span> <span class="text-xs text-gray-500 ml-1"> ({{l.location}})</span> <br> <span class="text-xs text-gray-500"> CID: {{l.cid.substring(0, 8)}}...</span> | <span class="text-xs text-gray-500"> Pest. Co: {{ l.pesticideCompany || 'N/A' }}</span> <div v-if="l.notificationSent" class="text-xs text-green-600 mt-1"> <i class="fas fa-bell mr-1"></i> Buyers notified </div> </div>
              <div class="mt-2 sm:mt-0 text-right"> <span>Min: <span class="font-mono font-semibold">{{ l.minPrice }}</span> SOL</span><br> <span>Max: <span class="font-mono font-semibold">{{ l.maxPrice }}</span> SOL</span> <button v-if="!l.notificationSent" @click="notifyBuyersAboutListing(l)" class="ml-2 text-xs text-blue-600 border border-blue-300 rounded px-2 py-1 hover:bg-blue-50"> <i class="fas fa-bell-slash mr-1"></i> Notify </button> </div>
            </li>
          </ul>
        </div>
      </div>
    </section>
    <!-- Farmer Funding Section -->
    <section v-if="current==='farmerFunding' && !isOrangeIdCallback" class="max-w-3xl mx-auto mt-6">
        <h2 class="text-2xl font-bold text-green-700 mb-4"><i class="fas fa-money-bill-wave mr-2"></i>Request Funding for Your Farm</h2>
        <div class="bg-white rounded shadow-md p-6">
            <form @submit.prevent="createFundingRequest_V1">
            <div class="grid grid-cols-1 md:grid-cols-2 gap-4 mb-4">
                <div> <label class="block text-gray-600 mb-1 text-sm">Project Title</label> <input v-model="fundingForm.title" class="w-full px-3 py-2 border rounded text-sm" required placeholder="e.g., Organic Tomato Expansion"> </div>
                <div> <label class="block text-gray-600 mb-1 text-sm">Crop Type</label> <input v-model="fundingForm.crop" class="w-full px-3 py-2 border rounded text-sm" required placeholder="e.g., Roma Tomatoes"> </div>
                <div> <label class="block text-gray-600 mb-1 text-sm">Land Size (Acres)</label> <input type="number" v-model.number="fundingForm.acres" class="w-full px-3 py-2 border rounded text-sm" min="0.1" step="0.1" required placeholder="e.g., 5.5"> </div>
                <div> <label class="block text-gray-600 mb-1 text-sm">Funding Required (SOL)</label> <input type="number" v-model.number="fundingForm.amount" class="w-full px-3 py-2 border rounded text-sm" min="1" step="0.1" required placeholder="e.g., 50"> </div>
                <div> <label class="block text-gray-600 mb-1 text-sm">Growing Method</label> <select v-model="fundingForm.method" class="w-full px-3 py-2 border rounded bg-white text-sm" required> <option value="">Select method...</option> <option value="organic">Organic</option> <option value="conventional">Conventional</option> <option value="hydroponic">Hydroponic</option> <option value="aquaponic">Aquaponic</option> <option value="regenerative">Regenerative</option> </select> </div>
                <div> <label class="block text-gray-600 mb-1 text-sm">Expected ROI (%)</label> <input type="number" v-model.number="fundingForm.roi" class="w-full px-3 py-2 border rounded text-sm" min="1" max="100" required placeholder="e.g., 15"> </div>
            </div>
            <div class="mb-4"> <label class="block text-gray-600 mb-1 text-sm">Select Video Evidence</label> <select v-model="fundingForm.cid" class="w-full px-3 py-2 border rounded bg-white mb-2 text-sm" required> <option value="" disabled>Select video...</option> <option v-for="vid in availableVideosForFunding" :key="vid.cid" :value="vid.cid"> {{ vid.crop }} ({{ vid.location }}) - {{ vid.pesticideCompany || 'N/A' }} </option> <option v-if="availableVideosForFunding.length === 0" disabled>No videos suitable for funding available</option> </select> <p v-if="farmerVideos.length === 0" class="text-xs text-red-500">You need to upload a video first via PestiVid.</p> <p v-if="farmerVideos.length > 0 && availableVideosForFunding.length === 0" class="text-xs text-yellow-600">All your videos are already used for funding or not marked for funding.</p> </div>
            <div class="mb-4"> <label class="block text-gray-600 mb-1 text-sm">Project Description</label> <textarea v-model="fundingForm.description" class="w-full px-3 py-2 border rounded text-sm" rows="4" required placeholder="Describe your project, growing practices, and how funds will be used..."></textarea> </div>
            <div class="grid grid-cols-1 md:grid-cols-2 gap-4 mb-6"> <div> <label class="block text-gray-600 mb-1 text-sm">Timeline (Months)</label> <input type="number" v-model.number="fundingForm.timeline" class="w-full px-3 py-2 border rounded text-sm" min="1" max="36" required placeholder="How many months until harvest?"> </div> <div> <label class="block text-gray-600 mb-1 text-sm">Investor Share (%)</label> <input type="number" v-model.number="fundingForm.investorShare" class="w-full px-3 py-2 border rounded text-sm" min="1" max="80" required placeholder="Percentage of harvest profit for investors"> </div> </div>
            <button type="submit" class="bg-green-600 hover:bg-green-700 text-white px-6 py-2 rounded w-full" :disabled="!fundingForm.cid || !isUserAuthenticated"> <i class="fas fa-paper-plane mr-1"></i> Create Funding Request </button>
            <div v-if="!isUserAuthenticated" class="text-red-500 mt-3 text-sm text-center">Log in to create funding requests.</div>
            </form>
            <div v-if="createdFundingRequest" class="bg-green-100 text-green-700 px-4 py-2 mt-4 rounded font-medium text-sm"> <i class="fas fa-check mr-1"></i> Funding request created and is now visible to investors! </div>
            <div class="mt-8">
            <h3 class="font-semibold mb-2 text-gray-700">Your Active Funding Requests</h3>
            <div v-if="farmerFundingRequests.length===0" class="text-gray-600 text-sm bg-gray-50 p-4 rounded text-center">You have no active funding requests.</div>
            <div v-else class="space-y-4">
                <div v-for="req in farmerFundingRequests" :key="req.id" class="border rounded-lg overflow-hidden shadow-sm bg-white">
                <div class="flex flex-col sm:flex-row justify-between items-start sm:items-center p-4 bg-gray-50 border-b"> <h4 class="font-bold mb-2 sm:mb-0">{{ req.title }}</h4> <div class="flex items-center space-x-2"> <span :class="{'bg-yellow-100 text-yellow-800': req.status === 'pending', 'bg-green-100 text-green-800': req.status === 'funded', 'bg-blue-100 text-blue-800': req.status === 'partially_funded'}" class="px-2 py-1 rounded text-xs font-medium"> {{ req.status === 'pending' ? 'Pending' : req.status === 'funded' ? 'Fully Funded' : (req.status === 'partially_funded' ? 'Partially Funded' : req.status) }} </span> </div> </div>
                <div class="p-4">
                    <div class="grid grid-cols-2 md:grid-cols-4 gap-4 mb-4 text-sm"> <div> <div class="text-xs text-gray-500">Crop</div> <div>{{ req.crop }}</div> </div> <div> <div class="text-xs text-gray-500">Land Size</div> <div>{{ req.acres }} acres</div> </div> <div> <div class="text-xs text-gray-500">Required</div> <div>{{ req.amount }} SOL</div> </div> <div> <div class="text-xs text-gray-500">Investor Share</div> <div>{{ req.investorShare }}%</div> </div> </div>
                    <div class="mb-4"> <div class="text-xs text-gray-500 mb-1">Funding Progress</div> <div class="progress-bar"> <div class="progress-fill bg-green-500" :style="{width: fundingProgressPercent(req) + '%'}"></div> </div> <div class="flex justify-between text-xs mt-1"> <span>{{ req.fundedAmount || 0 }} SOL raised</span> <span>{{ fundingProgressPercent(req) }}% Complete</span> </div> </div>
                    <div v-if="req.fundedAmount > 0 && req.investors && req.investors.length > 0" class="mb-4"> <div class="text-xs text-gray-500 mb-2">Investors ({{req.investors.length}})</div> <div class="text-sm max-h-24 overflow-y-auto border rounded p-2 bg-gray-50 space-y-1"> <div v-for="investor in req.investors" :key="investor.investorId || investor.id" class="flex justify-between items-center py-1 text-xs"> <span><i class="fas fa-user text-gray-400 mr-1"></i>{{ investor.investorId ? (investor.investorId.substring(0,6) + '...') : 'Investor' }}</span> <span class="font-mono bg-blue-100 text-blue-800 px-1 rounded">{{ investor.amount }} SOL</span> </div> </div> </div>
                    <div class="flex justify-end mt-4"> <button v-if="req.status !== 'funded'" class="px-3 py-1 text-xs bg-red-100 text-red-700 rounded hover:bg-red-200" @click="cancelFundingRequest_V1(req.id)"> <i class="fas fa-times mr-1"></i>Cancel Request </button> <span v-if="req.status === 'funded'" class="text-xs text-green-600"><i class="fas fa-check-circle mr-1"></i>Fully Funded!</span> </div>
                </div>
                </div>
            </div>
            </div>
        </div>
    </section>
    <!-- Buyer AgriSell Section -->
    <section v-if="current==='buyerAgriSell' && !isOrangeIdCallback" class="max-w-6xl mx-auto mt-6">
        <h2 class="text-2xl font-bold text-green-700 mb-3"><i class="fas fa-shopping-basket mr-2"></i>AgriSell: Marketplace</h2>
      <div class="bg-white rounded shadow-md p-6 mb-7">
        <div class="flex flex-col md:flex-row md:items-end gap-5">
          <div class="w-full md:w-48"> <label class="text-gray-600 text-sm">Crop Type</label> <select v-model="buyerFilters.crop" class="w-full px-2 py-1 border rounded bg-white text-sm"> <option value="">All</option> <option v-for="c in uniqueCrops" :key="c">{{c}}</option> </select> </div>
          <div class="flex-1"> <label class="text-gray-600 text-sm">Location</label> <input v-model="buyerFilters.location" class="w-full px-2 py-1 border rounded text-sm" placeholder="Search by location..."> </div>
          <div class="flex-1"> <label class="text-gray-600 text-sm">Pesticide Co.</label> <input v-model="buyerFilters.pesticideCompany" class="w-full px-2 py-1 border rounded text-sm" placeholder="Search by pesticide company..."> </div>
          <button type="button" class="bg-gray-100 hover:bg-gray-200 text-gray-700 px-4 py-1 rounded text-sm mt-2 md:mt-0" @click="resetBuyerFilters"> <i class="fas fa-undo mr-1"></i> Reset Filters </button>
        </div>
      </div>
      <div v-if="filteredListings.length === 0" class="text-gray-600 bg-gray-50 p-8 text-center rounded"> <i class="fas fa-search text-4xl text-gray-400 mb-3"></i><br> No listings found matching your criteria. Try adjusting your filters. </div>
      <div v-else class="grid gap-8 grid-cols-1 md:grid-cols-2 lg:grid-cols-3">
        <div v-for="l in filteredListings" :key="l.id" class="bg-white rounded shadow p-4 flex flex-col relative">
            <div v-if="l.isNew" class="new-badge">NEW</div>
          <div class="mb-3 flex justify-center"> <video :src="ipfsUrl(l.cid)" controls playsinline webkit-playsinline class="rounded w-full max-h-52 bg-black object-cover"></video> </div>
          <div class="mb-1 font-bold text-lg">{{ l.crop }}</div>
          <div class="text-xs text-gray-500 mb-1">Location: <span class="font-mono">{{ l.location }}</span></div>
          <div class="text-xs text-gray-500 mb-1">Pesticide: <span class="font-mono">{{ l.pesticide }}</span></div>
          <div class="text-xs text-gray-500 mb-2">Pesticide Co.: <span class="font-mono">{{ l.pesticideCompany || 'N/A' }}</span></div>
          <div class="text-sm my-2">Price Range: <br><span class="font-mono text-base font-semibold">{{ l.minPrice }}</span> - <span class="font-mono text-base font-semibold">{{ l.maxPrice }}</span> SOL</div>
          <div class="flex items-center text-xs text-gray-600 mb-2"> <span class="mr-1">Sold by: {{ getSellerDisplayIdentifier(l.farmerWallet) }}</span> <button @click="showFarmerProfile(l.farmerWallet)" class="text-blue-500 hover:text-blue-700 focus:outline-none" title="View Farmer Info"> <i class="fas fa-info-circle"></i> </button> </div>
          <button class="mt-auto bg-green-600 hover:bg-green-700 text-white py-2 px-4 rounded text-sm" @click="buyListing(l)" :disabled="!isUserAuthenticated || role !== 'buyer' || currentUserIdentifier === l.farmerWallet"> <i class="fas fa-shopping-cart mr-1"></i> {{ currentUserIdentifier === l.farmerWallet ? 'Your Listing' : (isUserAuthenticated && role === 'buyer' ? 'Initiate Purchase' : 'Login as Buyer to Purchase') }} </button>
          <button @click="startOrGoToConversation(l.farmerWallet)" v-if="isUserAuthenticated && currentUserIdentifier !== l.farmerWallet" class="mt-2 text-xs text-blue-600 hover:text-blue-700 border border-blue-400 rounded-full px-3 py-1 hover:bg-blue-50 flex items-center justify-center"> <i class="fas fa-envelope mr-1"></i> Message Seller </button>
        </div>
      </div>
    </section>
    <!-- Investor Projects Section -->
    <section v-if="current==='investorProjects' && !isOrangeIdCallback" class="max-w-6xl mx-auto mt-6">
        <h2 class="text-2xl font-bold text-green-700 mb-3"><i class="fas fa-project-diagram mr-2"></i>Investment Opportunities</h2>
      <div class="bg-white rounded shadow-md p-6 mb-7">
        <div class="flex flex-col md:flex-row md:items-end gap-5">
          <div class="w-full md:w-48"> <label class="text-gray-600 text-sm">Crop Type</label> <select v-model="investorFilters.crop" class="w-full px-2 py-1 border rounded bg-white text-sm"> <option value="">All Crops</option> <option v-for="c in uniqueFundingCrops" :key="c">{{c}}</option> </select> </div>
          <div class="w-full md:w-48"> <label class="text-gray-600 text-sm">Growing Method</label> <select v-model="investorFilters.method" class="w-full px-2 py-1 border rounded bg-white text-sm"> <option value="">All Methods</option> <option value="organic">Organic</option> <option value="conventional">Conventional</option> <option value="hydroponic">Hydroponic</option> <option value="aquaponic">Aquaponic</option> <option value="regenerative">Regenerative</option> </select> </div>
          <div class="w-full md:w-48"> <label class="text-gray-600 text-sm">Min ROI (%)</label> <input type="number" v-model.number="investorFilters.minRoi" class="w-full px-2 py-1 border rounded text-sm" placeholder="e.g., 10"> </div>
          <div class="w-full md:w-48"> <label class="text-gray-600 text-sm">Max Funding Needed (SOL)</label> <input type="number" v-model.number="investorFilters.maxAmount" class="w-full px-2 py-1 border rounded text-sm" placeholder="e.g., 100"> </div>
          <button type="button" class="bg-gray-100 hover:bg-gray-200 text-gray-700 px-4 py-1 rounded text-sm mt-2 md:mt-0" @click="resetInvestorFilters"> <i class="fas fa-undo mr-1"></i> Reset Filters </button>
        </div>
      </div>
      <div class="grid gap-6 grid-cols-1 lg:grid-cols-2">
        <div v-for="project in filteredFundingRequests" :key="project.id" class="bg-white rounded-lg shadow overflow-hidden relative">
          <div v-if="project.isNew" class="new-badge">NEW</div>
          <div class="p-5 bg-gray-50 border-b flex flex-col sm:flex-row justify-between sm:items-center"> <h3 class="font-bold text-lg text-green-800 mb-2 sm:mb-0">{{ project.title }}</h3> <span :class="{'bg-yellow-100 text-yellow-800': project.status === 'pending', 'bg-green-100 text-green-800': project.status === 'funded', 'bg-blue-100 text-blue-800': project.status === 'partially_funded'}" class="px-2 py-1 rounded text-xs font-medium self-start sm:self-center"> {{ project.status === 'pending' ? 'Seeking Funding' : project.status === 'funded' ? 'Fully Funded' : 'Partially Funded' }} </span> </div>
          <div class="p-5">
            <div class="flex flex-col md:flex-row gap-6">
              <div class="md:w-1/3">
                <video :src="ipfsUrl(project.cid)" controls playsinline webkit-playsinline class="rounded w-full h-40 object-cover bg-black mb-3"></video>
                <div class="grid grid-cols-2 gap-2 text-sm"> <div> <div class="text-xs text-gray-500">Farmer</div> <div class="font-medium truncate flex items-center"> <span>{{ getFarmerDisplayIdentifier(project.farmerWallet) }}</span> <button @click="showFarmerProfile(project.farmerWallet)" class="ml-2 text-blue-500 hover:text-blue-700 text-xs focus:outline-none" title="View Farmer Info"> <i class="fas fa-info-circle"></i> </button> </div> </div> <div> <div class="text-xs text-gray-500">Land Size</div> <div class="font-medium">{{ project.acres }} acres</div> </div> <div> <div class="text-xs text-gray-500">Timeline</div> <div class="font-medium">{{ project.timeline }} months</div> </div> <div> <div class="text-xs text-gray-500">Expected ROI</div> <div class="font-medium text-green-700">{{ project.roi }}%</div> </div> </div>
                <button @click="startOrGoToConversation(project.farmerWallet)" v-if="isUserAuthenticated && currentUserIdentifier !== project.farmerWallet" class="mt-3 w-full text-xs text-blue-600 hover:text-blue-700 border border-blue-400 rounded-full px-3 py-1 hover:bg-blue-50 flex items-center justify-center"> <i class="fas fa-envelope mr-1"></i> Message Farmer </button>
              </div>
              <div class="md:w-2/3">
                <div class="mb-4"> <div class="text-sm font-medium mb-1">{{ project.crop }} ({{ project.method }})</div> <p class="text-sm text-gray-700 max-h-20 overflow-y-auto">{{ project.description }}</p> </div>
                <div class="mb-4"> <div class="text-xs text-gray-500 mb-1">Funding Progress</div> <div class="progress-bar"> <div class="progress-fill bg-green-500" :style="{width: fundingProgressPercent(project) + '%'}"></div> </div> <div class="flex justify-between text-xs mt-1"> <span>{{ project.fundedAmount || 0 }} / {{ project.amount }} SOL</span> <span>{{ fundingProgressPercent(project) }}% Complete</span> </div> </div>
                <div v-if="project.updates && project.updates.length > 0" class="mb-4"> <h4 class="text-sm font-semibold text-gray-700 mb-2">Recent Farmer Updates</h4> <div class="project-updates-list text-xs" style="max-height: 70px;"> <div v-for="update in project.updates.slice().reverse().slice(0,2)" :key="update.id" class="project-update-item"> <span class="font-medium text-gray-500">{{ update.date }}:</span> {{ update.text }} </div> </div> </div>
                <div class="mb-4"> <div class="flex justify-between items-center mb-2"> <div class="text-sm font-medium">Investment Terms</div> <div class="text-xs text-gray-500">Investor Share: {{ project.investorShare }}% of profit</div> </div> <div class="p-3 bg-yellow-50 rounded text-sm border border-yellow-200"> <p>Invest to receive {{ project.investorShare }}% of the profits, proportional to your investment. Expected return is {{ project.roi }}% over {{ project.timeline }} months.</p> </div> </div>
                <div class="flex flex-col sm:flex-row justify-between items-center mt-4 pt-4 border-t"> <div class="mb-3 sm:mb-0"> <label :for="'investment-amount-'+project.id" class="text-xs text-gray-500 block mb-1">Your Investment (SOL)</label> <input v-model.number="investmentAmounts[project.id]" type="number" :id="'investment-amount-'+project.id" class="px-3 py-1 border rounded w-full sm:w-32 text-sm" min="0.1" :max="maxInvestmentAmount(project)" step="0.1" :disabled="project.status === 'funded' || !isUserAuthenticated || role !== 'investor'" :placeholder="maxInvestmentAmount(project) > 0 ? `Max ${maxInvestmentAmount(project)}` : 'Funded'"> </div> <button @click="investInProject(project)" class="bg-green-600 hover:bg-green-700 text-white px-4 py-2 rounded text-sm w-full sm:w-auto" :disabled="project.status === 'funded' || !isUserAuthenticated || role !== 'investor' || !investmentAmounts[project.id] || investmentAmounts[project.id] <= 0 || investmentAmounts[project.id] > maxInvestmentAmount(project)"> <i class="fas fa-coins mr-1"></i> {{ project.status === 'funded' ? 'Fully Funded' : (!isUserAuthenticated || role !== 'investor' ? 'Login as Investor' : 'Invest Now') }} </button> </div>
                <div v-if="investmentErrors[project.id]" class="text-red-500 text-xs mt-2">{{ investmentErrors[project.id] }}</div>
              </div>
            </div>
          </div>
        </div>
      </div>
      <div v-if="filteredFundingRequests.length === 0" class="bg-gray-50 p-8 text-center rounded-lg mt-4"> <i class="fas fa-seedling text-gray-300 text-4xl mb-3"></i> <h3 class="text-gray-600 text-lg mb-2">No Projects Found</h3> <p class="text-gray-500">Try adjusting your filters or check back later for new investment opportunities.</p> </div>
    </section>
    <!-- Investor Portfolio Section -->
    <section v-if="current==='investorPortfolio' && !isOrangeIdCallback" class="max-w-6xl mx-auto mt-6">
        <h2 class="text-2xl font-bold text-green-700 mb-4"><i class="fas fa-chart-pie mr-2"></i>Investment Portfolio</h2>
        <div class="bg-white rounded-lg shadow p-6 mb-8">
            <h3 class="text-lg font-semibold text-gray-800 mb-4">Portfolio Overview</h3>
            <div class="grid grid-cols-2 md:grid-cols-4 gap-6"> <div class="mb-4 md:mb-0"> <div class="text-xs text-gray-500">Total Invested</div> <div class="text-2xl font-bold text-green-700">{{ totalInvestedAmount }} SOL</div> </div> <div> <div class="text-xs text-gray-500">Active Projects</div> <div class="text-xl font-bold">{{ investorActiveProjects }}</div> </div> <div> <div class="text-xs text-gray-500">Completed</div> <div class="text-xl font-bold">{{ investorCompletedProjects }}</div> </div> <div> <div class="text-xs text-gray-500">Avg. ROI</div> <div class="text-xl font-bold text-green-700">{{ investorAvgRoi }}%</div> </div> </div>
        </div>
        <div class="bg-white rounded-lg shadow overflow-hidden mb-8">
            <div class="px-6 py-4 bg-gray-50 border-b"> <h3 class="text-lg font-semibold text-gray-800">Your Active Investments</h3> </div>
            <div v-if="investorInvestments.length === 0" class="p-8 text-center"> <i class="fas fa-chart-line text-gray-300 text-4xl mb-3"></i> <h4 class="text-gray-600 text-lg mb-2">No Active Investments</h4> <p class="text-gray-500 mb-4">You haven't invested in any agricultural projects yet.</p> <button @click="switchPage('investorProjects')" class="bg-green-600 hover:bg-green-700 text-white px-4 py-2 rounded text-sm"> <i class="fas fa-search mr-1"></i>Browse Projects </button> </div>
            <div v-else class="overflow-x-auto">
            <table class="min-w-full divide-y divide-gray-200">
                <thead class="bg-gray-50"> <tr> <th scope="col" class="px-6 py-3 text-left text-xs font-medium text-gray-500 uppercase tracking-wider">Project</th> <th scope="col" class="px-6 py-3 text-left text-xs font-medium text-gray-500 uppercase tracking-wider">Farmer</th> <th scope="col" class="px-6 py-3 text-left text-xs font-medium text-gray-500 uppercase tracking-wider">Invested (SOL)</th> <th scope="col" class="px-6 py-3 text-left text-xs font-medium text-gray-500 uppercase tracking-wider">Progress</th> <th scope="col" class="px-6 py-3 text-left text-xs font-medium text-gray-500 uppercase tracking-wider">Expected Return (SOL)</th> <th scope="col" class="px-6 py-3 text-left text-xs font-medium text-gray-500 uppercase tracking-wider">Status</th> <th scope="col" class="px-6 py-3 text-left text-xs font-medium text-gray-500 uppercase tracking-wider">Details</th> </tr> </thead>
                <tbody class="bg-white divide-y divide-gray-200">
                <tr v-for="investment in investorInvestments" :key="investment.id">
                    <td class="px-6 py-4 whitespace-nowrap"> <div class="text-sm font-medium text-gray-900">{{ investment.projectTitle }}</div> <div class="text-xs text-gray-500">{{ investment.crop }}</div> </td>
                    <td class="px-6 py-4 whitespace-nowrap"> <div class="text-sm text-gray-900">{{ getFarmerDisplayIdentifier(investment.farmerWallet, 10) }}</div> <button @click="showFarmerProfile(investment.farmerWallet)" class="text-blue-500 hover:text-blue-700 text-xs focus:outline-none mr-2" title="View Farmer Info"> <i class="fas fa-info-circle mr-1"></i>View Info </button> <button @click="startOrGoToConversation(investment.farmerWallet)" v-if="isUserAuthenticated && currentUserIdentifier !== investment.farmerWallet" class="text-green-600 hover:text-green-700 text-xs focus:outline-none" title="Message Farmer"> <i class="fas fa-envelope mr-1"></i>Message </button> </td>
                    <td class="px-6 py-4 whitespace-nowrap"> <div class="text-sm text-gray-900 font-mono">{{ investment.amount }}</div> <div class="text-xs text-gray-500">{{ investment.investmentDate }}</div> </td>
                    <td class="px-6 py-4 whitespace-nowrap"> <div class="w-24 bg-gray-200 rounded-full h-2.5"> <div class="bg-green-600 h-2.5 rounded-full" :style="{width: investment.progress+'%'}"></div> </div> <div class="text-xs text-gray-500 mt-1">{{ investment.progress }}% Complete</div> </td>
                    <td class="px-6 py-4 whitespace-nowrap"> <div class="text-sm text-gray-900 font-mono">{{ calculateExpectedReturn(investment) }}</div> <div class="text-xs text-gray-500">{{ investment.roi }}% ROI</div> </td>
                    <td class="px-6 py-4 whitespace-nowrap"> <span :class="{ 'px-2 inline-flex text-xs leading-5 font-semibold rounded-full': true, 'bg-blue-100 text-blue-800': investment.status === 'active', 'bg-green-100 text-green-800': investment.status === 'harvested', 'bg-yellow-100 text-yellow-800': investment.status === 'growing' }"> {{ investment.status.charAt(0).toUpperCase() + investment.status.slice(1) }} </span> </td>
                    <td class="px-6 py-4 whitespace-nowrap text-sm text-blue-600"> <a href="#" @click.prevent="viewInvestmentDetails(investment)" class="hover:underline">View</a> </td>
                </tr>
                </tbody>
            </table>
            </div>
        </div>
        <div class="bg-white rounded-lg shadow overflow-hidden">
            <div class="px-6 py-4 bg-gray-50 border-b flex justify-between items-center"> <h3 class="text-lg font-semibold text-gray-800">Platform Transaction History (Simulated)</h3> <span class="bg-purple-100 text-purple-800 text-xs px-2 py-1 rounded-full flex items-center"> <svg class="w-3 h-3 mr-1" fill="currentColor" viewBox="0 0 16 15"><path d="m7.81 0-1.78 3.69L1.88 4.2l2.92 2.52L4.04 10 7.8 7.97 11.55 10l-.77-3.28 2.92 2.52-4.15-.51L7.82 0h-.01Zm0 15-1.78-3.69-4.15-.51 2.92-2.52L4.04 5 7.8 7.03 11.55 5l-.77 3.28 2.92 2.52-4.15-.51L7.82 15h-.01Z"></path></svg> PestiVid Platform (Simulated Ledger) </span> </div>
            <div v-if="investorTransactions.length === 0" class="p-8 text-center"> <i class="fas fa-cubes text-gray-300 text-4xl mb-3"></i> <h4 class="text-gray-600 text-lg mb-2">No Transactions Yet</h4> <p class="text-gray-500">Your investment and payout transactions on the platform will appear here.</p> </div>
            <div v-else class="overflow-x-auto">
            <table class="min-w-full divide-y divide-gray-200">
                <thead class="bg-gray-50"> <tr> <th scope="col" class="px-6 py-3 text-left text-xs font-medium text-gray-500 uppercase tracking-wider">Transaction ID</th> <th scope="col" class="px-6 py-3 text-left text-xs font-medium text-gray-500 uppercase tracking-wider">Type</th> <th scope="col" class="px-6 py-3 text-left text-xs font-medium text-gray-500 uppercase tracking-wider">Amount (SOL)</th> <th scope="col" class="px-6 py-3 text-left text-xs font-medium text-gray-500 uppercase tracking-wider">Status</th> <th scope="col" class="px-6 py-3 text-left text-xs font-medium text-gray-500 uppercase tracking-wider">Date</th> </tr> </thead>
                <tbody class="bg-white divide-y divide-gray-200">
                <tr v-for="tx in investorTransactions" :key="tx.id">
                    <td class="px-6 py-4 whitespace-nowrap"> <div class="flex items-center"> <div class="text-sm font-mono text-gray-900 truncate max-w-[150px] sm:max-w-[250px]" :title="tx.txHash">{{ tx.txHash.substring(0,10) }}...{{ tx.txHash.substring(tx.txHash.length-10) }}</div> <a :href="solanaExplorerUrl(tx.txHash)" target="_blank" class="ml-1 text-blue-500 hover:text-blue-700" title="View on Solana Explorer (Demo Link)"> <i class="fas fa-external-link-alt text-xs"></i> </a> </div> </td>
                    <td class="px-6 py-4 whitespace-nowrap"> <span :class="{ 'px-2 inline-flex text-xs leading-5 font-semibold rounded-full': true, 'bg-green-100 text-green-800': tx.type === 'investment', 'bg-blue-100 text-blue-800': tx.type === 'payout' }"> {{ tx.type === 'investment' ? 'Investment' : 'Harvest Payout' }} </span> </td>
                    <td class="px-6 py-4 whitespace-nowrap"> <div class="text-sm font-mono text-gray-900">{{ tx.amount }}</div> </td>
                    <td class="px-6 py-4 whitespace-nowrap"> <span class="px-2 inline-flex text-xs leading-5 font-semibold rounded-full bg-green-100 text-green-800"> Confirmed (Sim.) </span> </td>
                    <td class="px-6 py-4 whitespace-nowrap"> <div class="text-sm text-gray-900">{{ tx.date }}</div> </td>
                </tr>
                </tbody>
            </table>
            </div>
        </div>
    </section>
    <!-- User Profile Section -->
    <section v-if="current==='userProfile' && !isOrangeIdCallback" class="max-w-6xl mx-auto mt-6">
        <div v-if="!isUserAuthenticated" class="text-center p-10 bg-white rounded-lg shadow"> <i class="fas fa-exclamation-circle text-3xl text-yellow-500 mb-4"></i> <p class="text-xl text-gray-700">Please log in to view your profile.</p> </div>
      <div v-else class="bg-white rounded-lg shadow-md overflow-hidden">
        <div class="bg-gradient-to-r from-green-700 to-green-500 p-6 text-white">
          <div class="flex flex-col md:flex-row justify-between items-center">
            <div class="flex items-center mb-4 md:mb-0">
              <div class="bg-white rounded-full w-16 h-16 flex items-center justify-center mr-4 text-green-600 shadow overflow-hidden">
                <img v-if="loginMethod === 'orangeId' && orangeIdUser && orangeIdUser.picture" :src="orangeIdUser.picture" alt="Avatar" class="w-full h-full object-cover"/>
                <i v-else :class="role === 'farmer' ? 'fas fa-tractor' : (role === 'buyer' ? 'fas fa-shopping-cart' : 'fas fa-chart-line')" class="text-3xl"></i>
              </div>
              <div> <h2 class="text-2xl font-bold">{{ userName || displayedUserIdentifier }}</h2> <p class="text-green-100 capitalize"> {{ role === 'farmer' ? 'Agricultural Producer' : role === 'buyer' ? 'Crop Buyer' : 'Agricultural Investor' }} </p> </div>
            </div>
            <div class="bg-white bg-opacity-20 rounded-lg px-4 py-2 flex items-center text-sm"> <i class="fas fa-certificate mr-2"></i> <span>{{ role === 'farmer' ? 'Verified Farmer' : role === 'buyer' ? 'Verified Buyer' : 'Verified Investor' }} (PestiVid Status)</span> </div>
          </div>
        </div>
        <div class="p-6">
          <div class="mb-8">
            <h3 class="text-xl font-bold text-green-700 mb-4 border-b pb-2 flex items-center"> <i class="fas fa-id-card mr-2"></i>Account Information </h3>
            <div class="grid grid-cols-1 md:grid-cols-2 gap-6 text-sm">
              <div>
                <div class="mb-4"> <p class="text-gray-600">Full Name (PestiVid)</p> <p class="font-medium">{{ userName || 'Not Provided in PestiVid Profile' }}</p> </div>
                <div class="mb-4"> <p class="text-gray-600">PestiVid User Identifier ({{ loginMethod === 'orangeId' ? 'Orange ID' : 'Solana Wallet' }})</p> <p class="font-medium font-mono break-all">{{ currentUserIdentifier }}</p> </div>
                <div v-if="loginMethod === 'orangeId' && orangeIdUser && orangeIdUser.ethAddress" class="mb-4"> <p class="text-gray-600">ETH Address (from Orange ID, if available)</p> <p class="font-medium font-mono break-all">{{ orangeIdUser.ethAddress }}</p> </div>
                <div> <p class="text-gray-600">PestiVid Account Type</p> <p class="font-medium capitalize">{{ role || "Not Set" }}</p> </div>
              </div>
              <div>
                <div class="mb-4"> <p class="text-gray-600">Email (PestiVid)</p> <p class="font-medium">{{ userEmail || 'Not Provided in PestiVid Profile' }}</p> </div>
                <div v-if="loginMethod === 'orangeId' && orangeIdUser && orangeIdUser.email && orangeIdUser.email !== userEmail" class="mb-4"> <p class="text-gray-600">Authenticated Email (Orange ID)</p> <p class="font-medium">{{ orangeIdUser.email }}</p> </div>
                <div class="mb-4"> <p class="text-gray-600">Phone (PestiVid)</p> <p class="font-medium">{{ userPhone || 'Not Provided' }}</p> </div>
                <div> <p class="text-gray-600">PestiVid Member Since</p> <p class="font-medium">{{ memberSince || 'N/A' }}</p> </div>
              </div>
            </div>
          </div>
          
          <div v-if="role === 'farmer'" class="mb-8">
            <h3 class="text-xl font-bold text-green-700 mb-4 border-b pb-2 flex items-center"> <i class="fas fa-map-marker-alt mr-2"></i>Farm Information </h3>
             <p class="text-sm text-gray-600">General farm information can be displayed here (e.g., location, size, certifications if any). This section is a placeholder.</p>
             <!-- Example: <p><strong>Farm Location:</strong> {{ farmerLocationCity || 'Not Specified' }}</p> -->
          </div>

           <div v-if="role === 'farmer'">
                <div class="mb-8"> <h3 class="text-xl font-bold text-green-700 mb-4 border-b pb-2 flex items-center"> <i class="fas fa-video mr-2"></i>Your Uploaded Videos ({{ farmerVideos.length }}) </h3> <div v-if="farmerVideos.length === 0" class="bg-gray-100 rounded p-4 text-gray-600 text-center"> <i class="fas fa-film text-gray-400 text-2xl mb-2"></i> <p>You haven't uploaded any videos yet.</p> <button @click="switchPage('farmerPestiVid')" class="text-green-600 hover:text-green-700 underline mt-2 text-sm">Upload your first video</button> </div> <div v-else class="grid grid-cols-1 md:grid-cols-2 lg:grid-cols-3 gap-6"> <div v-for="vid in farmerVideos" :key="vid.cid" class="bg-gray-50 rounded-lg p-4 shadow-sm"> <video :src="ipfsUrl(vid.cid)" controls playsinline webkit-playsinline class="w-full h-40 object-cover bg-black rounded mb-3"></video> <h4 class="font-bold">{{ vid.crop }}</h4> <div class="text-xs mb-1" :class="{ 'text-blue-700': vid.purpose === 'sell', 'text-purple-700': vid.purpose === 'funding', 'text-gray-600': vid.purpose === 'agristream' || !vid.purpose }"> Purpose: <span class="font-semibold"> {{ vid.purpose === 'sell' ? 'Sale' : (vid.purpose === 'funding' ? 'Funding' : (vid.purpose === 'agristream' ? 'General' : 'N/A')) }} </span> </div> <div class="text-sm mb-1">Location: {{ vid.location }}</div> <div class="text-sm mb-1">Pesticide: {{ vid.pesticide }}</div> <div class="text-sm mb-2">Pesticide Co.: {{ vid.pesticideCompany || 'N/A' }}</div> <div class="flex justify-between items-center mt-2 text-xs text-gray-500"> <span class="font-mono truncate" :title="vid.cid">CID: {{ vid.cid.substring(0, 10) }}...</span> <a :href="ipfsUrl(vid.cid)" target="_blank" class="text-blue-600 hover:underline">View</a> </div> <div class="text-xs text-gray-400 mt-1">File Hash: <span class="font-mono break-all" :title="vid.videoFileHash || 'N/A'">{{ vid.videoFileHash ? vid.videoFileHash.substring(0,10) + '...' : 'N/A' }}</span></div> </div> </div> </div>
                <div class="mb-8"> <h3 class="text-xl font-bold text-green-700 mb-4 border-b pb-2 flex items-center"> <i class="fas fa-tags mr-2"></i>Your Active Listings ({{ farmerListings.length }}) </h3> <div v-if="farmerListings.length === 0" class="bg-gray-100 rounded p-4 text-gray-600 text-center"> <i class="fas fa-store text-gray-400 text-2xl mb-2"></i> <p>You don't have any active listings.</p> <button @click="switchPage('farmerSell')" class="text-green-600 hover:text-green-700 underline mt-2 text-sm">Create your first listing</button> </div> <div v-else> <div class="overflow-x-auto"> <table class="min-w-full border divide-y divide-gray-200"> <thead class="bg-gray-50"> <tr> <th class="px-6 py-3 text-left text-xs font-medium text-gray-500 uppercase tracking-wider">Crop</th> <th class="px-6 py-3 text-left text-xs font-medium text-gray-500 uppercase tracking-wider">Location</th> <th class="px-6 py-3 text-left text-xs font-medium text-gray-500 uppercase tracking-wider">Pesticide Co.</th> <th class="px-6 py-3 text-left text-xs font-medium text-gray-500 uppercase tracking-wider">Price Range (SOL)</th> <th class="px-6 py-3 text-left text-xs font-medium text-gray-500 uppercase tracking-wider">Status</th> </tr> </thead> <tbody class="bg-white divide-y divide-gray-200"> <tr v-for="listing in farmerListings" :key="listing.id"> <td class="px-6 py-4 whitespace-nowrap"> <div class="text-sm font-medium text-gray-900">{{ listing.crop }}</div> <div class="text-xs text-gray-500" :title="listing.cid">CID: {{ listing.cid.substring(0, 8) }}...</div> </td> <td class="px-6 py-4 whitespace-nowrap text-sm text-gray-500"> {{ listing.location }} </td> <td class="px-6 py-4 whitespace-nowrap text-sm text-gray-500"> {{ listing.pesticideCompany || 'N/A' }} </td> <td class="px-6 py-4 whitespace-nowrap"> <div class="text-sm text-gray-900 font-mono">{{ listing.minPrice }} - {{ listing.maxPrice }}</div> </td> <td class="px-6 py-4 whitespace-nowrap"> <span class="px-2 py-1 inline-flex text-xs leading-5 font-semibold rounded-full bg-green-100 text-green-800"> Active </span> </td> </tr> </tbody> </table> </div> </div> </div>
                <div> <h3 class="text-xl font-bold text-green-700 mb-4 border-b pb-2 flex items-center"> <i class="fas fa-hand-holding-usd mr-2"></i>Your Funding Requests ({{ farmerFundingRequests.length }}) </h3> <div v-if="farmerFundingRequests.length === 0" class="bg-gray-100 rounded p-4 text-gray-600 text-center"> <i class="fas fa-money-bill-wave text-gray-400 text-2xl mb-2"></i> <p>You haven't created any funding requests yet.</p> <button @click="switchPage('farmerFunding')" class="text-green-600 hover:text-green-700 underline mt-2 text-sm">Request funding for your farm</button> </div> <div v-else class="space-y-4"> <div v-for="req in farmerFundingRequests" :key="req.id" class="border rounded-lg overflow-hidden bg-white shadow-sm"> <div class="flex flex-col sm:flex-row justify-between items-start sm:items-center p-4 bg-green-50 border-b"> <h4 class="font-bold mb-1 sm:mb-0">{{ req.title }}</h4> <span :class="{'bg-yellow-100 text-yellow-800': req.status === 'pending', 'bg-green-100 text-green-800': req.status === 'funded', 'bg-blue-100 text-blue-800': req.status === 'partially_funded'}" class="px-2 py-1 rounded text-xs font-medium"> {{ req.status === 'pending' ? 'Pending' : req.status === 'funded' ? 'Fully Funded' : (req.status === 'partially_funded' ? 'Partially Funded' : req.status) }} </span> </div> <div class="p-4 text-sm"> <div class="grid grid-cols-2 md:grid-cols-4 gap-4 mb-4"> <div> <div class="text-xs text-gray-500">Crop</div> <div>{{ req.crop }}</div> </div> <div> <div class="text-xs text-gray-500">Land Size</div> <div>{{ req.acres }} acres</div> </div> <div> <div class="text-xs text-gray-500">Required</div> <div class="font-mono">{{ req.amount }} SOL</div> </div> <div> <div class="text-xs text-gray-500">Raised</div> <div class="font-mono">{{ req.fundedAmount || 0 }} SOL</div> </div> </div> <div class="mb-4"> <div class="text-xs text-gray-500 mb-1">Funding Progress</div> <div class="progress-bar"> <div class="progress-fill bg-green-500" :style="{width: fundingProgressPercent(req) + '%'}"></div> </div> <div class="text-xs mt-1">{{ fundingProgressPercent(req) }}% Complete</div> </div> <div class="flex justify-end mt-4"> <button v-if="req.status !== 'funded'" class="px-3 py-1 text-xs bg-red-100 text-red-700 rounded hover:bg-red-200" @click="cancelFundingRequest_V1(req.id)"> <i class="fas fa-times mr-1"></i>Cancel Request </button> <span v-if="req.status === 'funded'" class="text-xs text-green-600"><i class="fas fa-check-circle mr-1"></i>Fully Funded!</span> </div> </div> </div> </div> </div>
            </div>
           <div v-if="role === 'buyer'"> <div> <h3 class="text-xl font-bold text-green-700 mb-4 border-b pb-2 flex items-center"> <i class="fas fa-shopping-basket mr-2"></i>Your Purchase History ({{ buyerPurchases.length }}) </h3> <div v-if="buyerPurchases.length === 0" class="bg-gray-100 rounded p-4 text-gray-600 text-center"> <i class="fas fa-shopping-cart text-gray-400 text-2xl mb-2"></i> <p>You haven't made any purchases yet.</p> <button @click="switchPage('buyerAgriSell')" class="text-green-600 hover:text-green-700 underline mt-2 text-sm">Browse marketplace</button> </div> <div v-else> <div class="overflow-x-auto"> <table class="min-w-full border divide-y divide-gray-200"> <thead class="bg-gray-50"> <tr> <th class="px-6 py-3 text-left text-xs font-medium text-gray-500 uppercase tracking-wider">Crop</th> <th class="px-6 py-3 text-left text-xs font-medium text-gray-500 uppercase tracking-wider">Location</th> <th class="px-6 py-3 text-left text-xs font-medium text-gray-500 uppercase tracking-wider">Pesticide Co.</th> <th class="px-6 py-3 text-left text-xs font-medium text-gray-500 uppercase tracking-wider">Price Paid (SOL)</th> <th class="px-6 py-3 text-left text-xs font-medium text-gray-500 uppercase tracking-wider">Purchase Date</th> <th class="px-6 py-3 text-left text-xs font-medium text-gray-500 uppercase tracking-wider">Seller</th> <th class="px-6 py-3 text-left text-xs font-medium text-gray-500 uppercase tracking-wider">Video/Tx</th> </tr> </thead> <tbody class="bg-white divide-y divide-gray-200"> <tr v-for="purchase in buyerPurchases" :key="purchase.id"> <td class="px-6 py-4 whitespace-nowrap"> <div class="text-sm font-medium text-gray-900">{{ purchase.crop }}</div> </td> <td class="px-6 py-4 whitespace-nowrap text-sm text-gray-500"> {{ purchase.location }} </td> <td class="px-6 py-4 whitespace-nowrap text-sm text-gray-500"> {{ purchase.pesticideCompany || 'N/A' }} </td> <td class="px-6 py-4 whitespace-nowrap text-sm text-gray-900 font-mono"> {{ purchase.price }} </td> <td class="px-6 py-4 whitespace-nowrap text-sm text-gray-500"> {{ purchase.date }} </td> <td class="px-6 py-4 whitespace-nowrap text-sm text-gray-500"> {{ getSellerDisplayIdentifier(purchase.farmerWallet, 10) }} <button @click="showFarmerProfile(purchase.farmerWallet)" class="ml-1 text-blue-500 hover:text-blue-700 text-xs focus:outline-none" title="View Farmer Info"> <i class="fas fa-info-circle"></i> </button> <button @click="startOrGoToConversation(purchase.farmerWallet)" v-if="isUserAuthenticated && currentUserIdentifier !== purchase.farmerWallet" class="ml-1 text-green-600 hover:text-green-700 text-xs focus:outline-none" title="Message Seller"> <i class="fas fa-envelope"></i> </button> </td> <td class="px-6 py-4 whitespace-nowrap text-sm text-blue-600"> <a href="#" @click.prevent="viewPurchaseVideo(purchase)" class="hover:underline mr-2">Video</a> <a :href="solanaExplorerUrl(purchase.txHash)" target="_blank" class="hover:underline" title="View Transaction (Demo Link)">Tx</a> </td> </tr> </tbody> </table> </div> </div> </div> </div>
           <div v-if="role === 'investor'"> <div class="mb-8"> <h3 class="text-xl font-bold text-green-700 mb-4 border-b pb-2 flex items-center"> <i class="fas fa-chart-pie mr-2"></i>Investment Portfolio Summary </h3> <div v-if="investorInvestments.length === 0" class="bg-gray-100 rounded p-4 text-gray-600 text-center"> <i class="fas fa-coins text-gray-400 text-2xl mb-2"></i> <p>You haven't made any investments yet.</p> <button @click="switchPage('investorProjects')" class="text-green-600 hover:text-green-700 underline mt-2 text-sm">Browse investment opportunities</button> </div> <div v-else> <div class="grid grid-cols-1 md:grid-cols-4 gap-4 mb-6"> <div class="bg-gray-50 p-4 rounded-lg"> <div class="text-sm text-gray-500">Total Invested</div> <div class="text-xl font-bold text-green-700">{{ totalInvestedAmount }} SOL</div> </div> <div class="bg-gray-50 p-4 rounded-lg"> <div class="text-sm text-gray-500">Projects</div> <div class="text-xl font-bold">{{ investorInvestments.length }}</div> </div> <div class="bg-gray-50 p-4 rounded-lg"> <div class="text-sm text-gray-500">Avg. ROI</div> <div class="text-xl font-bold text-green-700">{{ investorAvgRoi }}%</div> </div> <div class="bg-gray-50 p-4 rounded-lg"> <div class="text-sm text-gray-500">Completed</div> <div class="text-xl font-bold">{{ investorCompletedProjects }}</div> </div> </div> <div class="overflow-x-auto mt-4"> <h4 class="text-lg font-semibold text-gray-800 mb-3">Your Investments</h4> <table class="min-w-full border divide-y divide-gray-200"> <thead class="bg-gray-50"> <tr> <th class="px-6 py-3 text-left text-xs font-medium text-gray-500 uppercase tracking-wider">Project</th> <th class="px-6 py-3 text-left text-xs font-medium text-gray-500 uppercase tracking-wider">Farmer</th> <th class="px-6 py-3 text-left text-xs font-medium text-gray-500 uppercase tracking-wider">Amount (SOL)</th> <th class="px-6 py-3 text-left text-xs font-medium text-gray-500 uppercase tracking-wider">Date</th> <th class="px-6 py-3 text-left text-xs font-medium text-gray-500 uppercase tracking-wider">Status</th> <th class="px-6 py-3 text-left text-xs font-medium text-gray-500 uppercase tracking-wider">Details</th> </tr> </thead> <tbody class="bg-white divide-y divide-gray-200"> <tr v-for="inv in investorInvestments" :key="inv.id"> <td class="px-6 py-4 whitespace-nowrap"> <div class="text-sm font-medium text-gray-900">{{ inv.projectTitle }}</div> <div class="text-xs text-gray-500">{{ inv.crop }}</div> </td> <td class="px-6 py-4 whitespace-nowrap text-sm text-gray-500"> {{ getFarmerDisplayIdentifier(inv.farmerWallet, 10) }} <button @click="showFarmerProfile(inv.farmerWallet)" class="ml-1 text-blue-500 hover:text-blue-700 text-xs focus:outline-none" title="View Farmer Info"> <i class="fas fa-info-circle"></i> </button> <button @click="startOrGoToConversation(inv.farmerWallet)" v-if="isUserAuthenticated && currentUserIdentifier !== inv.farmerWallet" class="ml-1 text-green-600 hover:text-green-700 text-xs focus:outline-none" title="Message Farmer"> <i class="fas fa-envelope"></i> </button> </td> <td class="px-6 py-4 whitespace-nowrap"> <div class="text-sm font-mono text-gray-900">{{ inv.amount }}</div> </td> <td class="px-6 py-4 whitespace-nowrap text-sm text-gray-500"> {{ inv.investmentDate }} </td> <td class="px-6 py-4 whitespace-nowrap"> <span :class="{'px-2 inline-flex text-xs leading-5 font-semibold rounded-full': true, 'bg-blue-100 text-blue-800': inv.status === 'active', 'bg-green-100 text-green-800': inv.status === 'harvested', 'bg-yellow-100 text-yellow-800': inv.status === 'growing'}"> {{ inv.status.charAt(0).toUpperCase() + inv.status.slice(1) }} </span> </td> <td class="px-6 py-4 whitespace-nowrap text-sm text-blue-600"> <a href="#" @click.prevent="viewInvestmentDetails(inv)" class="hover:underline">View</a> </td> </tr> </tbody> </table> </div> <div class="mt-4 text-right"> <button @click="switchPage('investorPortfolio')" class="text-green-700 text-sm hover:underline">Go to Full Portfolio <i class="fas fa-arrow-right ml-1"></i></button> </div> </div> </div> <div> <h3 class="text-xl font-bold text-green-700 mb-4 border-b pb-2 flex items-center"> <i class="fas fa-link mr-2"></i>Platform Verification (Simulated) </h3> <div class="bg-gray-50 p-5 rounded-lg border"> <div class="flex items-center mb-4"> <i class="fas fa-shield-alt text-green-600 text-2xl mr-3"></i> <div> <h4 class="font-bold text-gray-800">PestiVid Platform Records</h4> <p class="text-sm text-gray-600">All your investment transactions are recorded on the PestiVid platform (Simulated Ledger).</p> </div> </div> <div v-if="investorTransactions.length > 0" class="mt-4"> <h5 class="font-medium text-sm mb-2">Recent Transactions</h5> <div class="space-y-2"> <div v-for="tx in investorTransactions.slice(0, 3)" :key="tx.id" class="flex flex-col sm:flex-row justify-between items-start sm:items-center p-2 bg-white rounded border text-sm"> <div class="flex items-center mb-1 sm:mb-0"> <span :class="{'px-2 py-0.5 text-xs rounded-full mr-2': true, 'bg-green-100 text-green-800': tx.type === 'investment', 'bg-blue-100 text-blue-800': tx.type === 'payout'}"> {{ tx.type === 'investment' ? 'Invest' : 'Payout' }} </span> <span class="font-mono text-xs text-gray-500 truncate" :title="tx.txHash">{{ tx.txHash.substring(0, 8) }}...{{ tx.txHash.substring(tx.txHash.length - 8) }}</span> <a :href="solanaExplorerUrl(tx.txHash)" target="_blank" class="text-blue-600 hover:underline whitespace-nowrap"> <i class="fas fa-external-link-alt"></i> View (Demo Link) </a> </div> <div class="text-right w-full sm:w-auto"> <div class="font-mono text-sm">{{ tx.amount }} SOL</div> <div class="text-xs text-gray-500">{{ tx.date }}</div> </div> </div> </div> <div class="mt-3 text-right"> <button @click="switchPage('investorPortfolio')" class="text-green-700 text-sm hover:underline">View all transactions <i class="fas fa-arrow-right ml-1"></i></button> </div> </div> <div v-else class="bg-white p-4 rounded border text-center text-sm text-gray-600"> <p>No platform transactions recorded yet.</p> </div> </div> </div> </div>
        </div>
      </div>
    </section>
    <!-- Messaging Section -->
    <section v-if="current==='messaging' && !isOrangeIdCallback" class="max-w-6xl mx-auto mt-6">
        <div v-if="!isUserAuthenticated" class="text-center p-10 bg-white rounded-lg shadow"> <i class="fas fa-exclamation-circle text-3xl text-yellow-500 mb-4"></i> <p class="text-xl text-gray-700">Please log in to access messaging.</p> </div>
      <div v-else class="bg-white rounded-lg shadow-md flex" style="height: calc(100vh - 200px);">
        <div class="w-full md:w-1/3 border-r flex flex-col bg-gray-50">
            <div class="p-4 border-b"> <h2 class="text-xl font-semibold text-green-700">Conversations</h2> </div>
            <div class="overflow-y-auto flex-1">
                <div v-if="userConversations.length === 0" class="p-4 text-center text-gray-500 mt-10"> <i class="fas fa-comment-slash fa-3x mb-3 text-gray-300"></i> <p>No conversations yet.</p> <p class="text-xs mt-1">Start a chat from a user's profile or project.</p> </div>
                <div v-for="conv in userConversations" :key="conv.id" @click="selectConversation(conv.id)" class="p-3 hover:bg-gray-100 cursor-pointer border-b flex items-center space-x-3" :class="{'bg-green-100 border-l-4 border-green-500': activeConversationId === conv.id, 'bg-white': activeConversationId !== conv.id}">
                    <div class="w-10 h-10 rounded-full bg-green-500 text-white flex items-center justify-center text-lg flex-shrink-0"> {{ getOtherParticipantInitial(conv) }} </div>
                    <div class="flex-1 overflow-hidden"> <div class="font-semibold text-gray-800 truncate">{{ getOtherParticipantDisplayAddress(conv) }}</div> <div class="text-xs text-gray-500 truncate">{{ conv.lastMessageSnippet }}</div> </div>
                    <div class="text-xs text-gray-400 self-start whitespace-nowrap">{{ formatTimestamp(conv.lastMessageTimestamp, true) }}</div>
                    <div v-if="getUnreadCountForConversation(conv.id) > 0" class="bg-red-500 text-white rounded-full w-5 h-5 flex items-center justify-center text-xs ml-auto flex-shrink-0"> {{ getUnreadCountForConversation(conv.id) }} </div>
                </div>
            </div>
        </div>
        <div class="w-full md:w-2/3 flex flex-col bg-white">
            <div v-if="!activeConversationId" class="flex-1 flex flex-col items-center justify-center text-gray-400 p-10 text-center"> <i class="fas fa-comments fa-4x mb-4"></i> <h3 class="text-xl text-gray-600">Welcome to PestiVid Chat</h3> <p>Select a conversation from the left to view messages, or start a new chat from a user's profile or project page.</p> </div>
            <template v-else>
                <div class="p-4 border-b bg-gray-50 flex items-center sticky top-0 z-10"> <div class="w-8 h-8 rounded-full bg-green-600 text-white flex items-center justify-center text-sm mr-3 flex-shrink-0"> {{ activeConversationPartnerInitial ? activeConversationPartnerInitial : '?' }} </div> <h3 class="font-semibold text-lg text-green-800">{{ activeConversationPartnerDisplayAddress }}</h3> </div>
                <div class="flex-1 overflow-y-auto p-4 space-y-3 message-view-container bg-gray-100" ref="messageContainer">
                    <div v-if="currentMessages.length === 0" class="text-center text-gray-500 py-10"> No messages in this conversation yet. Say hello! </div>
                    <div v-for="msg in currentMessages" :key="msg.id" class="flex" :class="msg.sender === currentUserIdentifier ? 'justify-end' : 'justify-start'">
                        <div class="max-w-xs md:max-w-md lg:max-w-lg"> <div class="p-3 rounded-xl shadow" :class="msg.sender === currentUserIdentifier ? 'bg-green-600 text-white' : 'bg-white text-gray-800 border'"> <p class="text-sm leading-relaxed">{{ msg.text }}</p> </div> <p class="text-xs mt-1 px-1" :class="msg.sender === currentUserIdentifier ? 'text-gray-400 text-right' : 'text-gray-400 text-left'"> {{ formatTimestamp(msg.timestamp) }} <span v-if="msg.sender === currentUserIdentifier && msg.read"><i class="fas fa-check-double text-blue-400 ml-1" title="Read"></i></span> <span v-if="msg.sender === currentUserIdentifier && !msg.read"><i class="fas fa-check text-gray-400 ml-1" title="Sent"></i></span> </p> </div>
                    </div>
                </div>
                <div class="p-3 border-t bg-gray-50"> <form @submit.prevent="sendMessage" class="flex gap-3 items-center"> <input v-model="messageInputText" type="text" placeholder="Type your message..." class="flex-1 px-4 py-2 border border-gray-300 rounded-full focus:ring-green-500 focus:border-green-500 text-sm" required> <button type="submit" :disabled="!messageInputText.trim()" class="bg-green-600 hover:bg-green-700 text-white px-5 py-2 rounded-full text-sm font-semibold focus:outline-none focus:ring-2 focus:ring-green-500 focus:ring-opacity-50 disabled:opacity-50"> <i class="fas fa-paper-plane mr-1"></i> Send </button> </form> </div>
            </template>
        </div>
      </div>
    </section>
    <!-- Plant Recommendation Section -->
    <section v-if="current==='plantRecommendation' && !isOrangeIdCallback" class="max-w-3xl mx-auto mt-6">
      <h2 class="text-2xl font-bold text-green-700 mb-4"><i class="fas fa-leaf mr-2"></i>Plant Disease Detection & Recommendation</h2>
      <div class="bg-white rounded shadow-md p-6 space-y-6">
        <p class="text-sm text-gray-600">Upload an image of an affected plant. it will attempt to identify the plant, detect diseases, and suggest treatments.</p>
        <div class="bg-yellow-100 border-l-4 border-yellow-500 text-yellow-700 p-4" role="alert">
          <p class="font-bold">Developer Note:</p>
          <p class="text-sm">we are take the image now we will be recomend the plant treatments we will take all the data from the farmers we will be automatical the treatments will be updata in the for every 40000 sameple we will be get accurs result </p>
        </div>
        <div>
          <label class="block text-gray-600 mb-1 text-sm">Upload Plant Image</label>
          <input type="file" @change="handlePlantImageUpload" accept="image/*" class="w-full text-sm text-gray-500 file:mr-4 file:py-2 file:px-4 file:rounded-full file:border-0 file:text-sm file:font-semibold file:bg-green-50 file:text-green-700 hover:file:bg-green-100">
        </div>
        <div v-if="plantImageUrl" class="mt-4">
          <h4 class="text-md font-semibold text-gray-700 mb-2">Image Preview:</h4>
          <img :src="plantImageUrl" alt="Plant Preview" class="max-w-xs md:max-w-sm rounded-md border shadow mx-auto">
        </div>
        <button @click="analyzePlant" :disabled="!plantImageFile || analysisInProgress" class="w-full bg-blue-600 hover:bg-blue-700 text-white px-6 py-2 rounded text-sm flex items-center justify-center" :class="{'opacity-50 cursor-not-allowed': !plantImageFile || analysisInProgress}">
          <i :class="analysisInProgress ? 'fas fa-spinner fa-spin' : 'fas fa-search-plus'" class="mr-2"></i>
          {{ analysisInProgress ? 'Analyzing...' : 'Analyze Plant with trained model' }}
        </button>
        <div v-if="analysisErrorText" class="mt-4 bg-red-100 border border-red-300 text-red-700 px-4 py-3 rounded text-sm">
          <p class="font-bold">Analysis Error:</p>
          <p>{{ analysisErrorText }}</p>
        </div>
        <div v-if="parsedAnalysis.plantName && !analysisInProgress && !analysisErrorText" class="mt-6 border-t pt-6 space-y-4">
          <h3 class="text-xl font-semibold text-green-700">Analysis Results:</h3>
          <div>
            <p class="text-sm font-medium text-gray-500">Identified Plant:</p>
            <p class="text-lg text-gray-800">{{ parsedAnalysis.plantName || 'Could not identify plant.' }}</p>
          </div>
          <div>
            <p class="text-sm font-medium text-gray-500">Detected Disease:</p>
            <p class="text-lg text-gray-800 font-semibold" :class="{'text-red-600': parsedAnalysis.diseaseName && parsedAnalysis.diseaseName.toLowerCase() !== 'healthy' && parsedAnalysis.diseaseName.toLowerCase() !== 'not apparent' && parsedAnalysis.diseaseName.toLowerCase() !== 'unknown', 'text-green-600': parsedAnalysis.diseaseName && (parsedAnalysis.diseaseName.toLowerCase() === 'healthy' || parsedAnalysis.diseaseName.toLowerCase() === 'not apparent')}">
              {{ parsedAnalysis.diseaseName || 'Could not determine disease.' }}
            </p>
          </div>
          <div>
            <p class="text-sm font-medium text-gray-500">Recommended Treatment / Pesticides:</p>
            <p class="text-md text-gray-700 whitespace-pre-wrap">{{ parsedAnalysis.treatmentRecommended || 'No specific treatment recommended.' }}</p>
          </div>
           <div v-if="analysisResultText && (!parsedAnalysis.plantName || parsedAnalysis.plantName === 'Unknown' || parsedAnalysis.plantName === '-')" class="mt-4 bg-gray-50 p-3 rounded border text-xs">
                <p class="font-semibold mb-1">Output (for debugging if parsing failed):</p>
                <pre class="whitespace-pre-wrap overflow-x-auto">{{ analysisResultText }}</pre>
            </div>
        </div>
      </div>
    </section>

    <!-- Farmer Chatbot Section (AgriBot) -->
    <section v-if="current==='farmerChatbot' && !isOrangeIdCallback" class="max-w-3xl mx-auto mt-6">
        <h2 class="text-2xl font-bold text-green-700 mb-4"><i class="fas fa-robot mr-2"></i>AgriBot - Your Farming Assistant</h2>
        <div v-if="!isUserAuthenticated || role !== 'farmer'" class="bg-white rounded shadow-md p-6 text-center text-gray-600">
            <i class="fas fa-exclamation-circle fa-2x text-yellow-500 mb-3"></i>
            <p>Please log in as a Farmer to use AgriBot.</p>
            <button v-if="!isUserAuthenticated" @click="switchPage('loginChoice')" class="mt-4 bg-green-600 hover:bg-green-700 text-white px-4 py-2 rounded text-sm">Login</button>
        </div>
        <div v-else class="bg-white rounded shadow-md chatbot-container">
            <div class="chatbot-messages" ref="chatbotMessagesContainer">
                <div v-for="msg in chatMessages" :key="msg.id" :class="['chat-message', msg.sender]">
                    <div class="message-content">
                        <div class="avatar">
                            <i :class="msg.sender === 'user' ? 'fas fa-user' : 'fas fa-robot'"></i>
                        </div>
                        <div class="message-bubble" v-html="renderMarkdown(msg.text)"></div>
                    </div>
                </div>
                <div v-if="isGroqLoading" class="chat-message bot">
                    <div class="message-content">
                         <div class="avatar"><i class="fas fa-robot"></i></div>
                         <div class="message-bubble typing-indicator">
                            <span></span><span></span><span></span>
                         </div>
                    </div>
                </div>
            </div>
            <div class="chatbot-input-area">
                <input type="text" v-model="chatInput" @keyup.enter="sendChatMessage" placeholder="Ask AgriBot about farming..." :disabled="isGroqLoading">
                <button @click="sendChatMessage" :disabled="isGroqLoading || !chatInput.trim()">
                    <i class="fas fa-paper-plane mr-1"></i> Send
                </button>
            </div>
        </div>
    </section>


    <!-- Modals (Purchase Video, Buy Listing, Investment Details, Farmer Profile) -->
    <div v-if="selectedPurchase && showPurchaseVideo && !isOrangeIdCallback" class="fixed inset-0 bg-black bg-opacity-70 flex items-center justify-center z-50 p-4">
      <div class="bg-white rounded-lg shadow-xl max-w-2xl w-full modal-scrollable">
        <div class="p-4 border-b flex justify-between items-center sticky top-0 bg-white z-10"> <h3 class="font-bold text-lg text-green-700">{{ selectedPurchase.crop }} - Purchase Verification</h3> <button @click="showPurchaseVideo = false" class="text-gray-500 hover:text-gray-700"> <i class="fas fa-times"></i> </button> </div>
        <div class="p-4">
            <video :src="ipfsUrl(selectedPurchase.cid)" controls playsinline webkit-playsinline class="w-full rounded bg-black mb-4"></video>
            <div class="grid grid-cols-1 md:grid-cols-2 gap-4 text-sm">
                <div> <p class="text-gray-600">Location</p> <p class="font-medium">{{ selectedPurchase.location }}</p> </div>
                <div> <p class="text-gray-600">Pesticide Used</p> <p class="font-medium">{{ selectedPurchase.pesticide }}</p> </div>
                <div> <p class="text-gray-600">Pesticide Company</p> <p class="font-medium">{{ selectedPurchase.pesticideCompany || 'N/A' }}</p> </div>
                <div> <p class="text-gray-600">Purchase Price</p> <p class="font-medium font-mono">{{ selectedPurchase.price }} SOL</p> </div>
                <div> <p class="text-gray-600">Purchase Date</p> <p class="font-medium">{{ selectedPurchase.date }}</p> </div>
                <div> <p class="text-gray-600">Seller Identifier</p> <p class="font-medium font-mono text-xs">{{ selectedPurchase.farmerWallet }}</p> </div>
                <div>
                    <p class="text-gray-600">Video File Hash (SHA256)</p>
                    <p class="font-medium font-mono text-xs break-all" :title="selectedPurchase.videoFileHash || 'N/A'">{{ selectedPurchase.videoFileHash || 'N/A' }}</p>
                </div>
            </div>
            <div class="mt-4 bg-gray-100 p-3 rounded text-xs border">
                <p class="font-bold mb-1">Platform Verification (Simulated):</p>
                <p class="font-mono break-all mb-1">IPFS CID: {{ selectedPurchase.cid }}</p>
                <p class="font-mono break-all">Simulated Tx: {{ selectedPurchase.txHash }} <a :href="solanaExplorerUrl(selectedPurchase.txHash)" target="_blank" class="text-blue-500 hover:text-blue-700"><i class="fas fa-external-link-alt text-xs"></i></a> </p>
                <p class="mt-1 text-gray-500">Video evidence on IPFS, linked on PestiVid platform (Simulated).</p>
                <a :href="ipfsUrl(selectedPurchase.cid)" target="_blank" class="text-blue-600 hover:underline mt-1 inline-block">View on IPFS Gateway <i class="fas fa-external-link-alt text-xs ml-1"></i></a>
            </div>
        </div>
        <div class="bg-gray-50 p-4 flex justify-end rounded-b-lg sticky bottom-0 border-t"> <button @click="showPurchaseVideo = false" class="bg-gray-200 hover:bg-gray-300 text-gray-800 px-4 py-2 rounded text-sm"> Close </button> </div>
      </div>
    </div>
    <div v-if="showBuyModal && selectedListing && !isOrangeIdCallback" class="fixed inset-0 z-50 bg-black bg-opacity-60 flex justify-center items-center p-4">
      <div class="bg-white rounded shadow-lg w-full max-w-sm p-6 relative mx-2 modal-scrollable">
        <button class="absolute top-2 right-2 text-gray-400 hover:text-red-500" @click="closeBuyModal"><i class="fas fa-times"></i></button>
        <h3 class="font-bold text-green-700 text-lg mb-3">Purchase Crop Batch</h3>
        <video :src="ipfsUrl(selectedListing.cid)" controls playsinline webkit-playsinline class="rounded w-full mb-3 bg-black"></video>
        <div class="mb-1 font-bold">{{ selectedListing.crop }}</div>
        <div class="text-xs text-gray-600 mb-1">Location: <span class="font-mono">{{ selectedListing.location }}</span></div>
        <div class="text-xs text-gray-500 mb-1">Pesticide: <span class="font-mono">{{ selectedListing.pesticide }}</span></div>
        <div class="text-xs text-gray-500 mb-2">Pesticide Co.: <span class="font-mono">{{ selectedListing.pesticideCompany || 'N/A' }}</span></div>
        <div class="text-xs text-gray-400 mb-2">File Hash: <span class="font-mono break-all" :title="selectedListing.videoFileHash || 'N/A'">{{ selectedListing.videoFileHash ? selectedListing.videoFileHash.substring(0,10) + '...' : 'N/A' }}</span></div>
        <div class="text-sm mb-2">Price Range: <span class="mx-1 font-mono font-semibold">{{ selectedListing.minPrice }}</span> - <span class="ml-1 font-mono font-semibold">{{ selectedListing.maxPrice }}</span> SOL </div>
        <form @submit.prevent="processPurchase"> <label class="text-sm block text-gray-600 mb-1">Your Offer (SOL)</label> <input type="number" v-model.number="purchaseAmount" :min="selectedListing.minPrice" :max="selectedListing.maxPrice" step="0.01" required :placeholder="`Enter amount (${selectedListing.minPrice}-${selectedListing.maxPrice})`" class="w-full px-3 py-2 border rounded mb-3 text-sm"> <button type="submit" class="bg-green-600 hover:bg-green-700 text-white w-full py-2 rounded text-sm" :disabled="!isUserAuthenticated"> <i class="fas fa-check mr-1"></i>Confirm Purchase (Simulated) </button> </form>
        <div v-if="purchaseStatus" class="text-green-700 font-semibold mt-3 text-sm bg-green-50 p-2 rounded border border-green-200">{{purchaseStatus}}</div> <div v-if="purchaseError" class="text-red-600 font-semibold mt-3 text-sm bg-red-50 p-2 rounded border border-red-200">{{purchaseError}}</div>
      </div>
    </div>
    <div v-if="showInvestmentDetailsModal && selectedInvestment && !isOrangeIdCallback" class="fixed inset-0 z-50 bg-black bg-opacity-70 flex justify-center items-center p-4">
      <div class="bg-white rounded-lg shadow-xl w-full max-w-3xl relative mx-2 modal-scrollable">
        <div class="p-4 bg-green-50 border-b flex justify-between items-center sticky top-0 z-10"> <h3 class="font-bold text-lg text-green-800">{{ selectedInvestment.projectTitle }}</h3> <button class="text-gray-400 hover:text-red-500" @click="showInvestmentDetailsModal=false"><i class="fas fa-times"></i></button> </div>
        <div class="p-6"> <div class="flex flex-col md:flex-row gap-6"> <div class="md:w-1/3"> <video :src="ipfsUrl(selectedInvestment.cid)" controls playsinline webkit-playsinline class="rounded w-full h-40 object-cover bg-black mb-3"></video> <div class="mt-3 space-y-2 text-sm"> <div> <div class="text-xs text-gray-500">Farmer Identifier</div> <div class="font-medium flex items-center font-mono text-xs"> <span>{{ selectedInvestment.farmerWallet }}</span> <button @click="showFarmerProfile(selectedInvestment.farmerWallet); showInvestmentDetailsModal=false;" class="ml-2 text-blue-500 hover:text-blue-700 text-xs focus:outline-none" title="View Farmer Info"> <i class="fas fa-info-circle"></i> </button> <button @click="startOrGoToConversation(selectedInvestment.farmerWallet); showInvestmentDetailsModal=false;" v-if="isUserAuthenticated && currentUserIdentifier !== selectedInvestment.farmerWallet" class="ml-2 text-green-600 hover:text-green-700 text-xs focus:outline-none" title="Message Farmer"> <i class="fas fa-envelope"></i> </button> </div> </div> <div> <div class="text-xs text-gray-500">Investment Date</div> <div class="font-medium">{{ selectedInvestment.investmentDate }}</div> </div> <div> <div class="text-xs text-gray-500">Amount Invested</div> <div class="font-medium text-green-700 font-mono">{{ selectedInvestment.amount }} SOL</div> </div> <div> <div class="text-xs text-gray-500">Status</div> <span :class="{'px-2 inline-flex text-xs leading-5 font-semibold rounded-full': true, 'bg-blue-100 text-blue-800': selectedInvestment.status === 'active', 'bg-green-100 text-green-800': selectedInvestment.status === 'harvested', 'bg-yellow-100 text-yellow-800': selectedInvestment.status === 'growing'}"> {{ selectedInvestment.status.charAt(0).toUpperCase() + selectedInvestment.status.slice(1) }} </span> </div> </div> </div> <div class="md:w-2/3"> <div class="mb-4"> <div class="text-sm font-medium mb-1">{{ selectedInvestment.crop }} ({{ selectedInvestment.method }})</div> <p class="text-sm text-gray-700 max-h-24 overflow-y-auto border p-2 rounded bg-gray-50">{{ selectedInvestment.description }}</p> </div> <div class="mb-4"> <div class="text-xs text-gray-500 mb-1">Project Progress</div> <div class="progress-bar"> <div class="progress-fill bg-green-500" :style="{width: selectedInvestment.progress + '%'}"></div> </div> <div class="flex justify-between text-xs mt-1"> <span>{{ selectedInvestment.progress }}% Complete</span> <span>Est. {{ selectedInvestment.timeline }} months total</span> </div> </div> <div class="grid grid-cols-2 gap-4 mb-4 text-sm"> <div> <div class="text-xs text-gray-500">Expected Return</div> <div class="font-medium text-green-700 font-mono">{{ calculateExpectedReturn(selectedInvestment) }} SOL</div> </div> <div> <div class="text-xs text-gray-500">ROI</div> <div class="font-medium text-green-700">{{ selectedInvestment.roi }}%</div> </div> <div> <div class="text-xs text-gray-500">Land Size</div> <div class="font-medium">{{ selectedInvestment.acres }} acres</div> </div> <div> <div class="text-xs text-gray-500">Your Share</div> <div class="font-medium">{{ selectedInvestment.investorShare }}%</div> </div> <div> <div class="text-xs text-gray-500">Video File Hash</div> <p class="font-medium font-mono text-xs break-all" :title="selectedInvestment.videoFileHash || 'N/A'">{{ selectedInvestment.videoFileHash ? selectedInvestment.videoFileHash.substring(0,10) + '...' : 'N/A' }}</p> </div> </div> <div v-if="selectedInvestmentProject && selectedInvestmentProject.updates && selectedInvestmentProject.updates.length > 0" class="mb-4"> <h4 class="text-sm font-semibold text-gray-700 mb-2">Farmer Updates</h4> <div class="project-updates-list text-xs"> <div v-for="update in selectedInvestmentProject.updates.slice().reverse()" :key="update.id" class="project-update-item"> <span class="font-medium text-gray-500">{{ update.date }}:</span> {{ update.text }} </div> </div> </div> <div v-else-if="selectedInvestmentProject" class="mb-4 text-xs text-gray-500"> No project updates posted by the farmer yet. </div> <div class="bg-gray-100 p-3 rounded mb-4 border"> <div class="text-sm font-medium mb-1">Platform Transaction (Simulated)</div> <div class="flex items-center text-xs"> <span class="font-mono bg-white px-2 py-1 rounded border mr-2 truncate" :title="selectedInvestment.txHash">{{ selectedInvestment.txHash }}</span> <a :href="solanaExplorerUrl(selectedInvestment.txHash)" target="_blank" class="text-blue-600 hover:underline whitespace-nowrap"> <i class="fas fa-external-link-alt"></i> View (Demo Link) </a> </div> </div> <div v-if="selectedInvestment.status === 'harvested'" class="bg-green-100 p-3 rounded border border-green-200"> <div class="flex items-center"> <i class="fas fa-check-circle text-green-600 mr-2 text-lg"></i> <div> <div class="font-medium">Harvest Completed & Payout Processed</div> <div class="text-sm">Your return of {{ calculateExpectedReturn(selectedInvestment) }} SOL has been simulated.</div> </div> </div> </div> <div v-else-if="selectedInvestment.status === 'growing'" class="bg-yellow-50 p-3 rounded border border-yellow-200"> <div class="flex items-center"> <i class="fas fa-hourglass-half text-yellow-600 mr-2 text-lg"></i> <div> <div class="font-medium">Project Growing</div> <div class="text-sm">Harvest expected within {{ selectedInvestment.timeline }} months. Progress: {{selectedInvestment.progress}}%.</div> </div> </div> </div> </div> </div> </div>
        <div class="bg-gray-50 p-4 flex justify-end rounded-b-lg sticky bottom-0 border-t"> <button @click="showInvestmentDetailsModal=false" class="bg-gray-200 hover:bg-gray-300 text-gray-800 px-4 py-2 rounded text-sm"> Close </button> </div>
      </div>
    </div>
    <div v-if="showFarmerProfileModal && selectedFarmerProfile && !isOrangeIdCallback" class="fixed inset-0 z-50 bg-black bg-opacity-70 flex justify-center items-center p-4">
      <div class="bg-white rounded-lg shadow-xl w-full max-w-lg relative mx-2 modal-scrollable">
        <div class="p-4 bg-green-50 border-b flex justify-between items-center sticky top-0 z-10"> <h3 class="font-bold text-lg text-green-800 flex items-center"> <i class="fas fa-user-tie mr-2"></i> Farmer Profile </h3> <button class="text-gray-400 hover:text-red-500" @click="closeFarmerProfileModal"><i class="fas fa-times"></i></button> </div>
        <div class="p-6 space-y-5"> <div class="flex items-center space-x-4"> <div class="bg-green-100 rounded-full w-16 h-16 flex items-center justify-center text-green-600 text-2xl"> <i class="fas fa-tractor"></i> </div> <div> <p class="text-xs text-gray-500">Farmer Identifier</p> <p class="font-semibold text-lg text-green-700 font-mono">{{ selectedFarmerProfile.walletAddress.substring(0,10) }}...</p> <p class="text-sm text-gray-600">Farm Name (Sim.): {{ selectedFarmerProfile.farmName || 'N/A' }}</p> </div> </div> <div class="border-t pt-4"> <p class="text-xs text-gray-500">Short Bio (Simulated)</p> <p class="text-sm text-gray-700 italic">{{ selectedFarmerProfile.bio || 'This farmer has not provided a bio yet.' }}</p> </div> <div class="grid grid-cols-1 md:grid-cols-2 gap-4 border-t pt-4"> <div> <p class="text-xs text-gray-500">PestiVid Email</p> <p class="text-sm">{{ selectedFarmerProfile.email }}</p> </div> <div> <p class="text-xs text-gray-500">PestiVid Member Since</p> <p class="text-sm">{{ selectedFarmerProfile.memberSince }}</p> </div> </div> <div class="border-t pt-4"> <p class="text-sm font-medium text-gray-700 mb-2">Platform Activity:</p> <div class="grid grid-cols-1 md:grid-cols-2 gap-3 text-sm"> <div class="bg-gray-100 p-3 rounded-md"> <p class="font-semibold">{{ selectedFarmerProfile.fundingRequestCount }}</p> <p class="text-xs text-gray-500">Active Funding Request(s)</p> </div> <div class="bg-gray-100 p-3 rounded-md"> <p class="font-semibold">{{ selectedFarmerProfile.activeListingCount }}</p> <p class="text-xs text-gray-500">Active Marketplace Listing(s)</p> </div> </div> <p class="text-xs text-gray-400 mt-2">(Note: Activity based on currently visible items on the platform.)</p> </div> </div>
        <div class="bg-gray-50 p-4 flex justify-between items-center rounded-b-lg sticky bottom-0 border-t"> <button @click="messageFarmerFromProfile" v-if="isUserAuthenticated && selectedFarmerProfile && currentUserIdentifier !== selectedFarmerProfile.walletAddress" class="bg-blue-500 hover:bg-blue-600 text-white px-4 py-2 rounded text-sm"> <i class="fas fa-paper-plane mr-1"></i> Send Message </button> <div v-else class="w-full"></div> <button @click="closeFarmerProfileModal" class="bg-gray-200 hover:bg-gray-300 text-gray-800 px-4 py-2 rounded text-sm"> Close </button> </div>
      </div>
    </div>

    <!-- Notification Toast Container -->
    <div class="notification-toast-container">
        <div v-for="n in recentNotifications" :key="n.id" class="notification-toast" :class="{'show': n.show}" :data-notif-id="n.id"> <span :class="['icon', 'icon-' + n.type]"> <i :class="n.type === 'success' ? 'fas fa-check-circle' : (n.type === 'info' ? 'fas fa-info-circle' : (n.type === 'warning' ? 'fas fa-exclamation-triangle' : 'fas fa-bug'))"></i> </span> <span class="message">{{ n.message }}</span> <button @click="dismissNotification(n.id)" class="close-btn">&times;</button> </div>
    </div>
    <!-- Loading/Transaction Modal -->
    <div v-if="showLoadingModal" class="loading-modal"> <div class="loading-content"> <i class="fas fa-spinner fa-spin"></i> <p class="text-gray-700">{{ loadingMessage }}</p> </div> </div>
  </main>

  <footer class="bg-white border-t py-6 mt-auto text-center text-sm text-gray-500">
    <span>© {{ new Date().getFullYear() }} PestiVid • Blockchain Agricultural Platform (Web3 Demo)</span>
  </footer>

  <!-- Interactive Avatar Assistant -->
  <div v-if="avatar.visible"
        :class="['fixed z-[9998] p-2 flex flex-col items-end', avatar.position === 'bottom-right' ? 'bottom-4 right-4' : 'bottom-4 left-4']"
        style="transition: all 0.3s ease;">

      <div v-show="avatar.expanded"
          class="bg-white w-80 md:w-96 h-96 max-h-[70vh] mb-2 rounded-xl shadow-2xl flex flex-col overflow-hidden border border-gray-200">
          <header class="bg-green-600 text-white p-3 flex items-center justify-between">
              <div class="flex items-center">
                  <img :src="avatar.images[avatar.character]?.[avatar.state] || avatar.images.farmer.idle" alt="Avatar" class="w-8 h-8 rounded-full mr-2 border-2 border-white">
                  <h3 class="font-semibold">PestiVid Helper</h3>
              </div>
              <button @click="toggleAvatarExpansion(false)" class="text-green-100 hover:text-white">
                  <i class="fas fa-times"></i>
              </button>
          </header>

          <div class="flex-grow p-3 space-y-3 overflow-y-auto" ref="avatarMessagesContainer" style="scroll-behavior: smooth;">
              <div v-for="msg in avatar.chatMessages" :key="msg.id + '-avatar'"
                  :class="['flex', msg.sender === 'user' ? 'justify-end' : 'justify-start']">
                  <div :class="['max-w-[80%] p-2.5 rounded-lg shadow-sm text-sm', msg.sender === 'user' ? 'bg-blue-500 text-white rounded-br-none' : 'bg-gray-100 text-gray-800 rounded-bl-none']"
                      v-html="renderMarkdown(msg.text)">
                  </div>
              </div>
              <div v-if="avatar.isProcessing && avatar.state === 'thinking'" class="flex justify-start">
                    <div class="bg-gray-100 text-gray-800 p-2.5 rounded-lg shadow-sm text-sm rounded-bl-none typing-indicator">
                      <span></span><span></span><span></span>
                    </div>
              </div>
          </div>

          <div v-if="avatar.quickActions.length > 0 && !avatar.isProcessing && !avatar.isListening" class="p-2 border-t border-gray-200 flex flex-wrap gap-2 justify-center">
              <button v-for="action in avatar.quickActions" :key="action.id"
                      @click="handleAvatarQuickAction(action)"
                      class="bg-green-100 text-green-700 px-3 py-1.5 text-xs rounded-full hover:bg-green-200 transition-colors">
                  {{ action.label }}
              </button>
          </div>

          <div class="p-3 border-t border-gray-200 bg-gray-50">
              <div class="flex items-center gap-2">
                   <button @click="toggleAvatarListening"
                          :disabled="avatar.isProcessing"
                          title="Toggle Voice Input"
                          class="avatar-input-mic-btn text-gray-500 hover:text-green-600 p-2 rounded-full focus:outline-none"
                          :class="{'text-red-500 listening': avatar.isListening}">
                      <i class="fas fa-microphone text-lg"></i>
                  </button>
                  <input type="text" v-model="avatar.userInput"
                        @keyup.enter="sendAvatarMessage"
                        :placeholder="avatar.isListening ? 'Listening...' : (avatar.isProcessing ? 'Helper is thinking...' : 'Ask PestiVid Helper...')"
                        :disabled="avatar.isProcessing"
                        class="flex-grow px-3 py-2 border border-gray-300 rounded-full text-sm focus:ring-2 focus:ring-green-500 focus:border-green-500">
                  <button @click="sendAvatarMessage" :disabled="avatar.isProcessing || !avatar.userInput.trim()"
                          class="bg-green-600 hover:bg-green-700 text-white rounded-full w-10 h-10 flex items-center justify-center transition-opacity"
                          :class="{'opacity-50 cursor-not-allowed': avatar.isProcessing || !avatar.userInput.trim()}">
                      <i class="fas fa-paper-plane"></i>
                  </button>
              </div>
          </div>
      </div>

      <button @click="toggleAvatarExpansion()"
              class="w-16 h-16 rounded-full shadow-xl overflow-hidden focus:outline-none ring-4 ring-green-500/30 hover:ring-green-500/50 transition-all duration-300 relative"
              :class="[avatar.expanded ? 'transform scale-90 opacity-70' : 'transform scale-100 opacity-100', 'border-4 border-white']"
              :style="{ borderColor: avatar.expanded ? '#10B981' : 'white' }">
          <img :src="avatar.images[avatar.character]?.[avatar.state] || avatar.images.farmer.idle"
                alt="PestiVid Helper Avatar"
                class="w-full h-full object-cover transition-transform duration-500"
                :class="{'animate-pulse-slow': avatar.state === 'thinking'}">
          <div v-if="!avatar.expanded && unreadAvatarMessagesCount > 0" class="absolute top-[-4px] right-[-4px] bg-red-500 text-white text-xs font-bold rounded-full w-5 h-5 flex items-center justify-center ring-2 ring-white">
              {{ unreadAvatarMessagesCount }}
          </div>
      </button>
  </div>

</div>
<script>
const app = new Vue({
    el: "#app",
    data: {
      current: 'landing',
      showMobileMenu: false,
      loginMethod: null, currentUserIdentifier: null, isAuthProcessing: false,
      orangeIdUser: null, orangeIdBedrockSDK: null, orangeIdReactRootLogin: null, orangeIdReactRootCallback: null, orangeIdReactRootSignOut: null, orangeIdReactRootSignOutMobile: null, orangeIdWidgetMounted: false, orangeIdBedrockSDKError: false, isOrangeIdCallback: false,
      bedrockConfig: { baseUrl: 'https://api.bedrockpassport.com', authCallbackUrl: window.location.href.split('?')[0].split('#')[0], tenantId: 'orange-h0zmx5nf44', },
      walletAddress: null,
      role: '', userName: '', userEmail: '', userPhone: '', memberSince: '',
      selectedRoleOnboarding: '', userNameOnboarding: '', userEmailOnboarding: '', userPhoneOnboarding: '',
      recordForm: {crop:'', pesticide:'', location:'', pesticideCompany: '', purpose: 'agristream'}, recordStream: null, recordMediaRecorder: null, recording: false, recordBlob: null, recordBlobUrl: '', showLive: false,
      uploadCid: '', uploading: false, uploadError: '', lastUploadedVideoPurpose: '',
      lastUploadedVideoFileHash: '',
      farmerVideos: [],
      farmerListings: [], listingForm: {cid:'', minPrice:'', maxPrice:'', notifyBuyers: true}, createdListingId: null, listingNotificationSent: false,
      farmerFundingRequests: [], fundingForm: { title: '', crop: '', acres: null, amount: null, method: '', cid: '', description: '', timeline: null, roi: null, investorShare: null, notifyInvestors: true }, createdFundingRequest: false, newUpdateText: {},
      buyerPurchases: [], selectedPurchase: null, showPurchaseVideo: false,
      allListings: [], buyerFilters: {crop:'', location:'', pesticideCompany: ''}, showBuyModal: false, selectedListing: null, purchaseAmount: null, purchaseStatus: '', purchaseError: '',
      investorInvestments: [], investorTransactions: [], investorFilters: {crop: '', method: '', minRoi: null, maxAmount: null}, allFundingRequests: [], investmentAmounts: {}, investmentErrors: {}, showInvestmentDetailsModal: false, selectedInvestment: null, selectedInvestmentProject: null,
      showFarmerProfileModal: false, selectedFarmerProfile: null,
<<<<<<< HEAD
      // ========================================================================
      // !!! CRITICAL: REPLACE THIS PINATA JWT WITH YOUR OWN !!!
      // Get your JWT from https://app.pinata.cloud/keys
      // Video uploads WILL FAIL if this is not your valid JWT.
      // ========================================================================
      pinataJwt: 'eyJhbGciOiJIUzI1NiIsInR5cCI6IkpXVCJ9.eyJ1c2VySW5mb3JtYXRpb24iOnsiaWQiOiJiY2Q2N2EzMC1lYmVmLTRiMWYtYjZmMi02OTI1ZGM2OWUzZDUiLCJlbWFpbCI6InRlamFzaW5kdWt1cmk1QGdtYWlsLmNvbSIsImVtYWlsX3ZlcmlmaWVkIjp0cnVlLCJwaW5fcG9saWN5Ijp7InJlZ2lvbnMiOlt7ImRlc2lyZWRSZXBsaWNhdGlvbkNvdW50IjoxLCJpZCI6IkZSQTEifSx7ImRlc2lyZWRSZXBsaWNhdGlvbkNvdW50IjoxLCJpZCI6Ik5ZQzEifV0sInZlcnNpb24iOjF9LCJtZmFfZW5hYmxlZCI6ZmFsc2UsInN0YXR1cyI6IkFDVElWRSJ9LCJhdXRoZW50aWNhdGlvblR5cGUiOiJzY29wZWRLZXkiLCJzY29wZWRLZXlLZXkiOiI4OTY1ODM2MDlhMzE4YjY1N2QzMSIsInNjb3BlZEtleVNlY3JldCI6ImFkNWQ2OTc5NDkwNmFjODAzOGYxOGExNmYwMmIwOTc2NjlhNjQwNDY3MDExODdiZWRmOTdjMmZiMTA2NzdiNmYiLCJleHAiOjE3NzYwOTU3OTF9.dbyd6dnaASvYze1j5zVmPkoiDuQhA3PBczy0LxsRO-U', // Example: 'YOUR_PINATA_JWT_MUST_BE_REPLACED_HERE'
      pinataGateway: 'gateway.pinata.cloud',
=======

      // Pinata Configuration (Still present for potential IPFS fallback or if mixed content is needed)
      // For new uploads, this demo will now primarily use Storj if configured.
      pinataJwt: 'eyJhbGciOiJIUzI1NiIsInR5cCI6IkpXVCJ9.eyJ1c2VySW5mb3JtYXRpb24iOnsiaWQiOiJiY2Q2N2EzMC1lYmVmLTRiMWYtYjZmMi02OTI1ZGM2OWUzZDUiLCJlbWFpbCI6InRlamFzaW5kdWt1cmk1QGdtYWlsLmNvbSIsImVtYWlsX3ZlcmlmaWVkIjp0cnVlLCJwaW5fcG9saWN5Ijp7InJlZ2lvbnMiOlt7ImRlc2lyZWRSZXBsaWNhdGlvbkNvdW50IjoxLCJpZCI6IkZSQTEifSx7ImRlc2lyZWRSZXBsaWNhdGlvbkNvdW50IjoxLCJpZCI6Ik5ZQzEifV0sInZlcnNpb24iOjF9LCJtZmFfZW5hYmxlZCI6ZmFsc2UsInN0YXR1cyI6IkFDVElWRSJ9LCJhdXRoZW50aWNhdGlvblR5cGUiOiJzY29wZWRLZXkiLCJzY29wZWRLZXlLZXkiOiI4OTY1ODM2MDlhMzE4YjY1N2QzMSIsInNjb3BlZEtleVNlY3JldCI6ImFkNWQ2OTc5NDkwNmFjODAzOGYxOGExNmYwMmIwOTc2NjlhNjQwNDY3MDExODdiZWRmOTdjMmZiMTA2NzdiNmYiLCJleHAiOjE3NzYwOTU3OTF9.dbyd6dnaASvYze1j5zVmPkoiDuQhA3PBczy0LxsRO-U', // Keep this structure, but actual JWT needed if using Pinata
      pinataGateway: 'gateway.pinata.cloud',

      // Storj S3 Configuration - UPDATED WITH YOUR CREDENTIALS
      storjConfig: {
        accessKeyId: 'juqnefz7qw2daooplo6ixzwocdsq', // REPLACE with your actual Storj Access Key ID
        secretAccessKey: 'jztu4esblunw3itukpn5oc3yygayaeew6md6vv4szwj5awqz6bxni', // REPLACE with your actual Storj Secret Access Key
        endpoint: 'https://gateway.storjshare.io',
        bucketName: 'pestivid', // YOUR BUCKET NAME IS CORRECTLY SET HERE
        region: 'us-east-1', // Default region for S3 SDK, Storj may ignore this
      },

>>>>>>> 08008991
      conversations: [], messages: [], activeConversationId: null, messageInputText: '',
      notifications: [], recentNotifications: [],
      showLoadingModal: false, loadingMessage: '',
      targetAgriStreamVideoCid: null, highlightedAgriStreamVideoCid: null,
      geminiApiKey: 'AIzaSyDK-CIafImL53t0GjL6zGWP10lA0yYcaSs', // <-- REPLACE THIS WITH YOUR ACTUAL Google Gemini API KEY
      plantImageFile: null, plantImageUrl: null, plantImageMimeType: null, analysisInProgress: false, analysisResultText: '', parsedAnalysis: { plantName: null, diseaseName: null, treatmentRecommended: null }, analysisErrorText: '',

      // Groq Chatbot State (for page-based AgriBot)
      groqApiKey: "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", // Your Groq API Key
      chatMessages: [], // For page-based AgriBot
      chatInput: '', // For page-based AgriBot
      isGroqLoading: false, // For page-based AgriBot
      groqSystemPrompt: "You are AgriBot, a knowledgeable and friendly AI assistant for farmers. Your expertise includes crop management (like tomatoes, strawberries, lettuce, peppers), pest and disease control (organic and conventional methods), soil health, irrigation, farm-to-market advice, and general agricultural best practices. You can also help explain features of the PestiVid platform. Provide clear, concise, and actionable advice. If a question is outside your agricultural expertise, politely state that. Always remind the user that your advice is for informational purposes and they should consult with local agricultural experts or conduct their own research before making critical farming decisions.",

      // Avatar Assistant State (NEW)
      avatar: {
          visible: true,
          expanded: false,
<<<<<<< HEAD
          state: 'idle', // idle, talking, thinking, listening
          character: 'farmer', // Can be changed later to 'investor', 'buyer' etc.
          position: 'bottom-right', // 'bottom-left'
          chatMessages: [], // For Avatar Assistant
          userInput: '', // For Avatar Assistant
          quickActions: [],
          currentContextText: '', // For providing context to LLM
          images: { // Placeholder image URLs
              farmer: {
                  idle: 'https://img.icons8.com/plasticine/100/farmer-male.png',
                  talking: 'https://img.icons8.com/plasticine/100/farmer-male.png', // Placeholder, ideally different
                  thinking: 'https://img.icons8.com/plasticine/100/farmer-male.png', // Placeholder
                  listening: 'https://img.icons8.com/plasticine/100/farmer-male.png' // Placeholder
              },
          },
          systemPrompt: "You are PestiVid Helper, a friendly and knowledgeable AI assistant for the PestiVid platform. You are represented by a visual avatar. Your goal is to help users navigate the platform, understand its features (like PestiVid video uploads, AgriStream, Marketplace, Funding, PlantRecommend, Messaging, Investment Opportunities, Investor Portfolio, Orange ID & Solana Login), and answer their questions. Be encouraging and clear. If asked about a specific page, try to provide relevant tips. When the user opens your chat, if you have context, offer a relevant quick action or greeting. Keep responses concise for a chat interface. If you provide lists, use markdown for bullet points.",
          isProcessing: false, // True when waiting for LLM response for Avatar
          isListening: false,  // True when SpeechRecognition is active for Avatar
=======
          state: 'idle',
          character: 'farmer',
          position: 'bottom-right',
          chatMessages: [],
          userInput: '',
          quickActions: [],
          currentContextText: '',
          images: {
              farmer: {
                  idle: 'https://img.icons8.com/plasticine/100/farmer-male.png',
                  talking: 'https://img.icons8.com/plasticine/100/farmer-male.png',
                  thinking: 'https://img.icons8.com/plasticine/100/farmer-male.png',
                  listening: 'https://img.icons8.com/plasticine/100/farmer-male.png'
              },
          },
          systemPrompt: "You are PestiVid Helper, a friendly and knowledgeable AI assistant for the PestiVid platform. You are represented by a visual avatar. Your goal is to help users navigate the platform, understand its features (like PestiVid video uploads, AgriStream, Marketplace, Funding, PlantRecommend, Messaging, Investment Opportunities, Investor Portfolio, Orange ID & Solana Login), and answer their questions. Be encouraging and clear. If asked about a specific page, try to provide relevant tips. When the user opens your chat, if you have context, offer a relevant quick action or greeting. Keep responses concise for a chat interface. If you provide lists, use markdown for bullet points.",
          isProcessing: false,
          isListening: false,
>>>>>>> 08008991
      },
      speechRecognition: null,
    },
    computed: {
      isUserAuthenticated() { return !!this.currentUserIdentifier && !this.isAuthProcessing && !this.isOrangeIdCallback; },
      displayedUserIdentifier() { if (!this.currentUserIdentifier) return ''; if (this.userName) return this.userName.split(' ')[0]; if (this.loginMethod === 'orangeId' && this.orangeIdUser) { return (this.orangeIdUser.name || this.orangeIdUser.email || this.currentUserIdentifier).split(' ')[0]; } if (this.loginMethod === 'solana' && this.walletAddress) { const id = this.walletAddress.toString(); return `${id.substring(0, 6)}...${id.substring(id.length - 4)}`; } return this.currentUserIdentifier.substring(0,8) + '...'; },
      uniqueCrops() { const crops = this.allListings.map(l=>l.crop).filter(Boolean); return [...new Set(crops)].sort(); },
      filteredListings() { const oneDayAgo = Date.now() - (24*60*60*1000); return this.allListings.map(l => ({...l, isNew: new Date(l.createdAt) > oneDayAgo })).filter(l => { const cropMatch = !this.buyerFilters.crop || (l.crop || '').toLowerCase() === this.buyerFilters.crop.toLowerCase(); const locMatch = !this.buyerFilters.location || (l.location || '').toLowerCase().includes(this.buyerFilters.location.toLowerCase()); const companyMatch = !this.buyerFilters.pesticideCompany || (l.pesticideCompany || '').toLowerCase().includes(this.buyerFilters.pesticideCompany.toLowerCase()); return cropMatch && locMatch && companyMatch; }); },
      availableVideosForListing() { if (!this.isUserAuthenticated) return []; const listedCids = new Set(this.farmerListings.map(l => l.cid)); return this.farmerVideos.filter(v => v.farmerWallet === this.currentUserIdentifier && (v.purpose === 'sell' || v.purpose === 'agristream') && !listedCids.has(v.cid)); },
      availableVideosForFunding() { if (!this.isUserAuthenticated) return []; const fundingCids = new Set(this.farmerFundingRequests.map(r => r.cid)); return this.farmerVideos.filter(v => v.farmerWallet === this.currentUserIdentifier && (v.purpose === 'funding' || v.purpose === 'agristream') && !fundingCids.has(v.cid)); },
      uniqueFundingCrops() { const crops = this.allFundingRequests.map(r=>r.crop).filter(Boolean); return [...new Set(crops)].sort(); },
      filteredFundingRequests() { const oneDayAgo = Date.now() - (24*60*60*1000); return this.allFundingRequests.map(r => ({ ...r, isNew: new Date(r.createdAt) > oneDayAgo })).filter(r => { const isRelevantStatus = r.status === 'pending' || r.status === 'partially_funded'; const cropMatch = !this.investorFilters.crop || (r.crop||'').toLowerCase() === this.investorFilters.crop.toLowerCase(); const methodMatch = !this.investorFilters.method || (r.method||'').toLowerCase() === this.investorFilters.method.toLowerCase(); const roiMatch = !this.investorFilters.minRoi || r.roi >= this.investorFilters.minRoi; const amountMatch = !this.investorFilters.maxAmount || r.amount <= this.investorFilters.maxAmount; return isRelevantStatus && cropMatch && methodMatch && roiMatch && amountMatch; }); },
      totalInvestedAmount() { if (!this.investorInvestments || this.investorInvestments.length === 0) return '0.00'; return this.investorInvestments.reduce((sum, inv) => sum + inv.amount, 0).toFixed(2); },
      investorActiveProjects() { if (!this.investorInvestments) return 0; return this.investorInvestments.filter(inv => inv.status === 'active' || inv.status === 'growing').length; },
      investorCompletedProjects() { if (!this.investorInvestments) return 0; return this.investorInvestments.filter(inv => inv.status === 'harvested').length; },
      investorAvgRoi() { if (!this.investorInvestments || this.investorInvestments.length === 0) return '0.0'; const totalRoi = this.investorInvestments.reduce((sum, inv) => sum + inv.roi, 0); return this.investorInvestments.length > 0 ? (totalRoi / this.investorInvestments.length).toFixed(1) : '0.0'; },
      userConversations() { if (!this.isUserAuthenticated) return []; return this.conversations.filter(conv => conv.participants.includes(this.currentUserIdentifier)).sort((a, b) => new Date(b.lastMessageTimestamp) - new Date(a.lastMessageTimestamp)); },
      currentMessages() { if (!this.activeConversationId || !this.isUserAuthenticated) return []; return this.messages.filter(msg => msg.conversationId === this.activeConversationId).sort((a, b) => new Date(a.timestamp) - new Date(b.timestamp)); },
      activeConversationPartnerIdentifier() { if (!this.activeConversationId || !this.isUserAuthenticated) return null; const conv = this.conversations.find(c => c.id === this.activeConversationId); if (!conv) return null; return conv.participants.find(p => p !== this.currentUserIdentifier); },
      activeConversationPartnerDisplayAddress() { const partnerId = this.activeConversationPartnerIdentifier; if (!partnerId) return '?'; const userProfiles = JSON.parse(localStorage.getItem('pestiVidUserProfiles')) || {}; const partnerProfile = userProfiles[partnerId]; if(partnerProfile && partnerProfile.name) return partnerProfile.name.split(" ")[0]; return `${partnerId.substring(0,6)}...${partnerId.substring(partnerId.length-4)}`; },
      activeConversationPartnerInitial() { const partnerDisplay = this.activeConversationPartnerDisplayAddress; if (!partnerDisplay || partnerDisplay === '?') return '?'; return partnerDisplay.charAt(0).toUpperCase(); },
      unreadMessageCount() { if (!this.isUserAuthenticated) return 0; return this.messages.filter(msg => msg.receiver === this.currentUserIdentifier && !msg.read).length; },
<<<<<<< HEAD
      unreadAvatarMessagesCount() { // NEW for Avatar
=======
      unreadAvatarMessagesCount() {
>>>>>>> 08008991
          if (!this.avatar.expanded && this.avatar.chatMessages) {
              return this.avatar.chatMessages.filter(msg => msg.sender === 'bot' && !msg.readByUser).length;
          }
          return 0;
      },
    },
    watch: {
      current(newPage, oldPage) {
          window.scrollTo(0,0);
          if (newPage === 'farmerAgriStream' && this.targetAgriStreamVideoCid) { this.scrollToAndHighlightAgriStreamVideo(); }
          else if (newPage !== 'farmerAgriStream') { this.highlightedAgriStreamVideoCid = null; }
          if (newPage === 'investorPortfolio' && this.isUserAuthenticated && this.role === 'investor') { this.updateInvestmentProgress(); }
          if (newPage === 'messaging' && this.activeConversationId) { this.scrollToMessageBottom(); this.markConversationAsRead(this.activeConversationId); }
          if (newPage === 'loginChoice' && !this.isOrangeIdCallback && !this.isUserAuthenticated) { this.$nextTick(() => this.renderOrangeIdLoginWidget()); }
          else if (oldPage === 'loginChoice' && newPage !== 'loginChoice') { this.$nextTick(() => this.unmountOrangeIdLoginWidget()); }
          if (oldPage === 'plantRecommendation' && newPage !== 'plantRecommendation') { this.plantImageFile = null; this.plantImageUrl = null; this.plantImageMimeType = null; this.analysisResultText = ''; this.parsedAnalysis = { plantName: null, diseaseName: null, treatmentRecommended: null }; this.analysisErrorText = ''; }
<<<<<<< HEAD
          if (newPage === 'farmerChatbot') { this.initializeChatbot(); this.$nextTick(() => this.scrollToChatBottom()); } // For page-based AgriBot
=======
          if (newPage === 'farmerChatbot') { this.initializeChatbot(); this.$nextTick(() => this.scrollToChatBottom()); }
>>>>>>> 08008991

          // NEW for Avatar
          if (this.avatar.visible && this.avatar.expanded) {
            this.updateAvatarContextAndQuickActions();
          }
      },
      isUserAuthenticated(isAuthenticated) { this.$nextTick(() => { if (isAuthenticated && this.loginMethod === 'orangeId') { this.renderOrangeIdSignOutButton('orange-id-signout-button-container'); if (this.showMobileMenu) { this.renderOrangeIdSignOutButton('orange-id-signout-button-container-mobile', true); } } else if (!isAuthenticated) { this.unmountOrangeIdSignOutButton('orange-id-signout-button-container'); this.unmountOrangeIdSignOutButton('orange-id-signout-button-container-mobile'); } }); },
      showMobileMenu(isShown) { if (isShown && this.isUserAuthenticated && this.loginMethod === 'orangeId') { this.$nextTick(() => { this.renderOrangeIdSignOutButton('orange-id-signout-button-container-mobile', true); }); } else if (!isShown && this.loginMethod === 'orangeId') { this.unmountOrangeIdSignOutButton('orange-id-signout-button-container-mobile'); } },
      farmerVideos: { handler(newVideos) { if (this.current === 'farmerAgriStream' && this.targetAgriStreamVideoCid) { if (newVideos.some(v => v.cid === this.targetAgriStreamVideoCid)) { this.scrollToAndHighlightAgriStreamVideo(); } } }, deep: true },
<<<<<<< HEAD
      chatMessages: { handler() { if(this.current === 'farmerChatbot') this.$nextTick(() => this.scrollToChatBottom()); }, deep: true }, // For page-based AgriBot
      'avatar.chatMessages': { // NEW for Avatar
=======
      chatMessages: { handler() { if(this.current === 'farmerChatbot') this.$nextTick(() => this.scrollToChatBottom()); }, deep: true },
      'avatar.chatMessages': {
>>>>>>> 08008991
          handler(newMessages, oldMessages) {
              if (newMessages.length > (oldMessages ? oldMessages.length : 0) ) {
                  const lastMsg = newMessages[newMessages.length - 1];
                  if (lastMsg.sender === 'bot' && this.avatar.expanded && this.avatar.state !== 'talking') {
                      this.avatar.state = 'listening';
                  }
                  this.$nextTick(() => this.scrollToAvatarMessagesBottom());
                  if(lastMsg.sender === 'bot' && !this.avatar.expanded && this.avatar.state !== 'talking') {
                      this.avatar.state = 'idle';
                  }
              }
              // Save avatar chat to pestiVidAppData - handled in sendAvatarMessage and loadData
          },
          deep: true
      },
<<<<<<< HEAD
      'avatar.isListening'(isListening) { // NEW for Avatar
=======
      'avatar.isListening'(isListening) {
>>>>>>> 08008991
        if (isListening && 'speechSynthesis' in window && speechSynthesis.speaking) {
            speechSynthesis.cancel();
            this.avatar.state = 'listening';
        }
      }
    },
    methods: {
      switchPage(page) { this.current = page; this.showMobileMenu = false; },
      navigateToPageWithParam(page, paramName, paramValue) { if (page === 'farmerSell' && paramName === 'cid') { this.listingForm.cid = paramValue; } else if (page === 'farmerFunding' && paramName === 'cid') { this.fundingForm.cid = paramValue; } else if (page === 'farmerAgriStream' && paramName === 'highlightCid') { this.targetAgriStreamVideoCid = paramValue; } this.switchPage(page); },
      getStarted() { if (!this.isUserAuthenticated) { this.switchPage('loginChoice'); } else if (!this.role) { this.switchPage('roleSelection'); } else if (this.role === 'farmer') { this.switchPage('farmerPestiVid'); } else if (this.role === 'buyer') { this.switchPage('buyerAgriSell'); } else if (this.role === 'investor') { this.switchPage('investorProjects'); } else { this.switchPage('landing'); } },
      handleAuthenticationSuccess(identifier, method, orangeUserDetails = null) {
          if (!identifier) {
              console.error("Authentication success called with no identifier for method:", method, orangeUserDetails);
              this.addNotification("Authentication succeeded but user identifier was missing. Please try again.", "error");
              this.isOrangeIdCallback = false;
              this.isAuthProcessing = false;
              this.showLoadingModal = false;
<<<<<<< HEAD
              this.current = 'loginChoice'; // Redirect to login
=======
              this.current = 'loginChoice';
>>>>>>> 08008991
              return;
          }
          this.isOrangeIdCallback = false; this.isAuthProcessing = false; this.showLoadingModal = false;
          this.$nextTick(() => {
              this.currentUserIdentifier = identifier; this.loginMethod = method;
              if (method === 'orangeId' && orangeUserDetails) { this.orangeIdUser = orangeUserDetails; this.walletAddress = null; }
              else if (method === 'solana') { this.walletAddress = identifier; this.orangeIdUser = null; }
              this.addNotification(`${method === 'orangeId' ? 'Orange ID' : 'Solana Wallet'} authentication successful!`, 'success');
              this.loadOrSetupPestiVidProfile();
          });
      },
      initializeOrangeIdSDK() { if (!window.React || !window.ReactDOM || !window.Bedrock) { console.error('Error: Orange ID - Required libraries (React, ReactDOM, Bedrock) failed to load.'); this.orangeIdBedrockSDKError = true; this.addNotification("Orange ID login service failed to load.", "error"); return false; } this.orangeIdBedrockSDKError = false; return true; },
      renderOrangeIdLoginWidget() { if (!this.initializeOrangeIdSDK() || this.orangeIdWidgetMounted) return; const container = document.getElementById('orange-id-login-container'); if (!container) { console.error("Orange ID login container not found."); return; } this.unmountOrangeIdLoginWidget(); this.orangeIdReactRootLogin = ReactDOM.createRoot(container); try { this.orangeIdReactRootLogin.render( React.createElement( Bedrock.BedrockPassportProvider, this.bedrockConfig, React.createElement(Bedrock.LoginPanel, { title: "Sign in to PestiVid", logo: "https://sindukuriteja.github.io/favicon.ico", logoAlt: "PestiVid", showConnectWallet: false, separatorText: "After this login successfully, you will need to connect your wallet because it is a Web3 application.", features: { enableWalletConnect: false, enableAppleLogin: true, enableGoogleLogin: true, enableEmailLogin: true, }, }) ) ); this.orangeIdWidgetMounted = true; } catch (e) { console.error("Error rendering Orange ID LoginPanel:", e); this.orangeIdBedrockSDKError = true; container.innerHTML = '<p class="text-red-500 p-4 text-sm"><i class="fas fa-exclamation-triangle mr-2"></i>Failed to render login widget.</p>'; } },
      unmountOrangeIdLoginWidget() { if (this.orangeIdReactRootLogin) { this.orangeIdReactRootLogin.unmount(); this.orangeIdReactRootLogin = null; this.orangeIdWidgetMounted = false; const container = document.getElementById('orange-id-login-container'); if (container) container.innerHTML = ''; } },
      renderOrangeIdCallbackProcessor() { if (!this.initializeOrangeIdSDK()) return; const container = document.getElementById('orange-id-callback-processor'); if (!container) return; this.orangeIdReactRootCallback = ReactDOM.createRoot(container); const self = this; function AuthCallbackProcessor() { const { loginCallback, user, isAuthenticated, isLoading } = Bedrock.useBedrockPassport(); const [message, setMessage] = React.useState('Processing authentication...'); React.useEffect(() => { async function processLogin() { const params = new URLSearchParams(window.location.search); const token = params.get('token'); const refreshToken = params.get('refreshToken'); if (token && refreshToken) { try { setMessage('Verifying tokens with Orange ID...'); const bedrockUser = await loginCallback(token, refreshToken); if (bedrockUser) { setMessage('Orange ID Login successful! Finalizing PestiVid session...'); window.history.replaceState({}, document.title, window.location.pathname + window.location.hash); self.handleAuthenticationSuccess(bedrockUser.sub || bedrockUser.id, 'orangeId', bedrockUser); } else { setMessage('Orange ID Authentication failed. Please try again.'); self.addNotification("Orange ID authentication failed.", "error"); setTimeout(() => { self.isOrangeIdCallback = false; self.current = 'loginChoice'; }, 2000); } } catch (error) { console.error('Orange ID Login callback error:', error); setMessage(`An error occurred during Orange ID login: ${error.message}`); self.addNotification(`Orange ID login error: ${error.message}`, "error"); setTimeout(() => { self.isOrangeIdCallback = false; self.current = 'loginChoice'; }, 3000); } } else { setMessage('No authentication tokens found. Redirecting to login...'); setTimeout(() => { self.isOrangeIdCallback = false; self.current = 'loginChoice'; }, 2000); } } processLogin(); }, [loginCallback]); if (isLoading) return React.createElement('p', null, 'Loading Bedrock SDK...'); return React.createElement('div', { style: { textAlign: 'center', padding: '1rem' } }, message); } this.orangeIdReactRootCallback.render( React.createElement( Bedrock.BedrockPassportProvider, this.bedrockConfig, React.createElement(AuthCallbackProcessor) ) ); },
      unmountOrangeIdCallbackProcessor() { if (this.orangeIdReactRootCallback) { this.orangeIdReactRootCallback.unmount(); this.orangeIdReactRootCallback = null; const container = document.getElementById('orange-id-callback-processor'); if (container) container.innerHTML = ''; } },
      renderOrangeIdSignOutButton(containerId, isMobile = false) { if (!this.initializeOrangeIdSDK() || !this.isUserAuthenticated || this.loginMethod !== 'orangeId') return; const container = document.getElementById(containerId); if (!container) return; let rootRef = isMobile ? 'orangeIdReactRootSignOutMobile' : 'orangeIdReactRootSignOut'; this.unmountOrangeIdSignOutButton(containerId, isMobile); this[rootRef] = ReactDOM.createRoot(container); const self = this; function PestiVidSignOutWrapper() { const { logout } = Bedrock.useBedrockPassport(); return React.createElement(Bedrock.SignOutButton, { onSignOut: () => { self.clearUserSession(true); self.current = 'landing'; }, buttonContent: React.createElement('i', { className: "fas fa-sign-out-alt text-lg" }), }); } this[rootRef].render( React.createElement( Bedrock.BedrockPassportProvider, this.bedrockConfig, React.createElement(PestiVidSignOutWrapper) ) ); },
      unmountOrangeIdSignOutButton(containerId, isMobile = false) { let rootRef = isMobile ? 'orangeIdReactRootSignOutMobile' : 'orangeIdReactRootSignOut'; if (this[rootRef]) { this[rootRef].unmount(); this[rootRef] = null; const container = document.getElementById(containerId); if(container) container.innerHTML = ''; } },
      checkOrangeIdCallback() { const params = new URLSearchParams(window.location.search); const token = params.get('token'); const refreshToken = params.get('refreshToken'); if (token && refreshToken) { this.isOrangeIdCallback = true; this.isAuthProcessing = true; this.$nextTick(() => this.renderOrangeIdCallbackProcessor()); return true; } this.isOrangeIdCallback = false; return false; },
      async connectWallet() { if (typeof window.solana === 'undefined' || typeof window.solana.connect === 'undefined') { alert("Solana wallet (e.g., Phantom) not found. Please install Phantom and try again."); window.open('https://phantom.app/', '_blank'); return; } if (this.isUserAuthenticated) { if (this.loginMethod === 'solana') { this.addNotification("Solana Wallet already connected.", "info"); return; } if(!confirm(`You are logged in with ${this.loginMethod}. Switch to Solana Wallet? This will log you out of Orange ID.`)) return; await this.logoutUser(false); } this.isAuthProcessing = true; try { const resp = await window.solana.connect(); this.handleAuthenticationSuccess(resp.publicKey.toString(), 'solana'); } catch (err) { console.error("Solana Wallet connection error:", err); this.addNotification("Could not connect to Solana wallet. " + (err.message || ''), "error"); this.loginMethod = null; this.isAuthProcessing = false; } },
      async disconnectWallet() { if (window.solana && window.solana.isConnected) { try { await window.solana.disconnect(); } catch (err) { console.error("Error disconnecting Solana wallet:", err); } } this.walletAddress = null; },
      loadOrSetupPestiVidProfile() { const userProfiles = JSON.parse(localStorage.getItem('pestiVidUserProfiles')) || {}; const pestividProfile = userProfiles[this.currentUserIdentifier]; if (pestividProfile && pestividProfile.role) { this.role = pestividProfile.role; this.userName = pestividProfile.name; this.userEmail = pestividProfile.email; this.userPhone = pestividProfile.phone || ''; this.memberSince = pestividProfile.memberSince || new Date().toLocaleDateString(); } else { this.userNameOnboarding = this.loginMethod === 'orangeId' && this.orangeIdUser ? (this.orangeIdUser.name || '') : ''; this.userEmailOnboarding = this.loginMethod === 'orangeId' && this.orangeIdUser ? (this.orangeIdUser.email || '') : ''; this.userPhoneOnboarding = ''; this.selectedRoleOnboarding = ''; this.current = 'roleSelection'; if (this.isUserAuthenticated) { this.addNotification(`Welcome! Please complete your PestiVid profile.`, 'info'); } } this.filterDataForCurrentUser(); this.showMobileMenu = false; if (this.current !== 'roleSelection') { if (this.isUserAuthenticated && this.role) { this.getStarted(); } else if (this.isUserAuthenticated && !this.role) { this.current = 'roleSelection'; } } },
      completeOnboarding() { if (!this.selectedRoleOnboarding || !this.userNameOnboarding.trim() || !this.userEmailOnboarding.trim()) { alert("Please fill in Full Name, PestiVid Email, and select a Role."); return; } if (!/\S+@\S+\.\S+/.test(this.userEmailOnboarding)) { alert("Please enter a valid PestiVid email address."); return; } this.role = this.selectedRoleOnboarding; this.userName = this.userNameOnboarding.trim(); this.userEmail = this.userEmailOnboarding.trim(); this.userPhone = this.userPhoneOnboarding.trim() || ''; this.memberSince = new Date().toLocaleDateString(); const userProfiles = JSON.parse(localStorage.getItem('pestiVidUserProfiles')) || {}; userProfiles[this.currentUserIdentifier] = { role: this.role, name: this.userName, email: this.userEmail, phone: this.userPhone, memberSince: this.memberSince, authMethod: this.loginMethod, orangeAuthEmail: this.loginMethod === 'orangeId' && this.orangeIdUser ? this.orangeIdUser.email : null, orangeEthAddress: this.loginMethod === 'orangeId' && this.orangeIdUser ? this.orangeIdUser.ethAddress : null, }; localStorage.setItem('pestiVidUserProfiles', JSON.stringify(userProfiles)); this.filterDataForCurrentUser(); this.getStarted(); this.addNotification(`Profile for ${this.userName} setup! Welcome!`, 'success'); },
      async logoutUser(notify = true, triggerOrangeIdLogout = true) { this.showLoadingModal = true; this.loadingMessage = "Signing out..."; if (this.loginMethod === 'solana') { await this.disconnectWallet(); this.clearUserSession(notify); } else if (this.loginMethod === 'orangeId') { if (!triggerOrangeIdLogout) { this.clearUserSession(notify); } else { console.warn("Direct Orange ID logout called without UI button. Orange ID session might persist on their server. Use UI button for full logout."); this.clearUserSession(notify); } } else { this.clearUserSession(notify); } this.showLoadingModal = false; if (this.current !== 'landing') this.current = 'landing'; },
      clearUserSession(notify = true) { this.currentUserIdentifier = null; this.walletAddress = null; this.orangeIdUser = null; this.role = ''; this.userName = ''; this.userEmail = ''; this.userPhone = ''; this.memberSince = ''; this.farmerVideos = []; this.farmerListings = []; this.farmerFundingRequests = []; this.buyerPurchases = []; this.investorInvestments = []; this.investorTransactions = []; this.activeConversationId = null; this.chatMessages = []; this.unmountOrangeIdSignOutButton('orange-id-signout-button-container'); this.unmountOrangeIdSignOutButton('orange-id-signout-button-container-mobile'); if (this.loginMethod === 'orangeId') this.loginMethod = null; this.showMobileMenu = false; this.isAuthProcessing = false; this.isOrangeIdCallback = false; if (notify) this.addNotification("You have been signed out from PestiVid.", 'info'); },
      getFarmerDisplayIdentifier(wallet, length = 6) { if (!wallet) return 'N/A'; const userProfiles = JSON.parse(localStorage.getItem('pestiVidUserProfiles')) || {}; const profile = userProfiles[wallet]; if (profile && profile.name) return profile.name.split(' ')[0]; return `${wallet.substring(0, length)}...`; },
      getSellerDisplayIdentifier(wallet, length = 6) { return this.getFarmerDisplayIdentifier(wallet, length); },
      async simulateTransaction(description = "Processing...") { this.showLoadingModal = true; this.loadingMessage = "Confirm action (Simulated)..."; await new Promise(resolve => setTimeout(resolve, 1500 + Math.random() * 1500)); this.loadingMessage = `${description} on PestiVid (Simulated)...`; await new Promise(resolve => setTimeout(resolve, 2000 + Math.random() * 2500)); const txHash = 'sim_tx_' + Date.now().toString(16) + Math.random().toString(16).substring(2, 12); this.showLoadingModal = false; return txHash; },
      async calculateFileHash(fileBlob) {
          if (!fileBlob) return null;
          try {
              const buffer = await fileBlob.arrayBuffer();
              const hashBuffer = await crypto.subtle.digest('SHA-256', buffer);
              const hashArray = Array.from(new Uint8Array(hashBuffer));
              // Convert bytes to hex string
              const hashHex = hashArray.map(b => b.toString(16).padStart(2, '0')).join('');
              return hashHex;
          } catch (error) {
              console.error("Error calculating file hash:", error);
              this.addNotification("Error calculating video integrity hash.", "error");
              return null;
          }
      },
      async startVideo() { if (!this.isUserAuthenticated) { alert("Please log in."); return; } if (this.recording || this.uploading) return; if (window.location.protocol !== 'https:' && window.location.hostname !== 'localhost' && window.location.hostname !== '127.0.0.1') { console.warn("HTTPS recommended for camera."); } this.recordBlob = null; this.recordBlobUrl = ''; this.uploadCid = ''; this.uploadError = ''; this.lastUploadedVideoFileHash = ''; this.showLive = true; try { const stream = await navigator.mediaDevices.getUserMedia({ video: { facingMode: "environment" }, audio: false }); this.recordStream = stream; this.$refs.liveVideo.srcObject = stream; this.$refs.liveVideo.play(); let chunks = []; this.recording = true; const mimeTypes = ['video/webm;codecs=vp9,opus', 'video/webm;codecs=vp8,opus', 'video/webm', 'video/mp4']; let selectedMimeType = mimeTypes.find(type => MediaRecorder.isTypeSupported(type)) || undefined; this.recordMediaRecorder = new MediaRecorder(stream, { mimeType: selectedMimeType }); this.recordMediaRecorder.ondataavailable = e => { if (e.data.size > 0) chunks.push(e.data); }; this.recordMediaRecorder.onstop = () => { const blobType = this.recordMediaRecorder.mimeType || 'video/webm'; this.recordBlob = new Blob(chunks, { type: blobType }); if (this.recordBlobUrl) URL.revokeObjectURL(this.recordBlobUrl); this.recordBlobUrl = URL.createObjectURL(this.recordBlob); this.showLive = false; stream.getTracks().forEach(t => t.stop()); this.recordStream = null; this.recording = false; }; this.recordMediaRecorder.onerror = (e) => { this.uploadError = "Recording error: " + e.name; this.stopVideo(); }; this.recordMediaRecorder.start(1000); } catch (e) { let alertMsg = "Camera access failed."; if (e.name === 'NotAllowedError') alertMsg = "Camera denied."; else if (e.name === 'NotFoundError') alertMsg = "No camera found."; else if (e.name === 'NotReadableError' || e.name === 'TrackStartError') alertMsg = "Camera in use."; if (window.location.protocol !== 'https:' && window.location.hostname !== 'localhost' && window.location.hostname !== '127.0.0.1') alertMsg += " HTTPS might be required."; alert(alertMsg); this.showLive = false; this.recording = false; } },
      stopVideo() { if (this.recordMediaRecorder && this.recordMediaRecorder.state === "recording") this.recordMediaRecorder.stop(); if (this.recordStream) { this.recordStream.getTracks().forEach(t => t.stop()); this.recordStream = null; } this.recording = false; this.showLive = false; },
      async uploadVideo() {
          if (!this.isUserAuthenticated) { alert("Log in."); return; }
<<<<<<< HEAD
          if (!this.recordBlob) { alert("No video."); return; }
          if (!this.recordForm.crop || !this.recordForm.pesticide || !this.recordForm.location || !this.recordForm.pesticideCompany || !this.recordForm.purpose) { alert("Fill details & purpose."); return; }
  
          if (this.pinataJwt === 'YOUR_PINATA_JWT_MUST_BE_REPLACED_HERE' || !this.pinataJwt || this.pinataJwt.length < 50) {
              const errorMsg = "CRITICAL ERROR: Pinata JWT is not configured correctly. Video uploads WILL FAIL. Please update 'pinataJwt' in the script.";
=======
          if (!this.recordBlob) { alert("No video recorded or video is empty. Please record again."); return; }
          if (this.recordBlob.size === 0) { alert("Recorded video is empty. Please try recording again."); return;}
          if (!this.recordForm.crop || !this.recordForm.pesticide || !this.recordForm.location || !this.recordForm.pesticideCompany || !this.recordForm.purpose) { alert("Fill all video details & select purpose."); return; }

          if (!this.storjConfig.accessKeyId || !this.storjConfig.secretAccessKey || this.storjConfig.accessKeyId.includes('YOUR_STORJ_ACCESS_KEY_ID') || this.storjConfig.secretAccessKey.includes('YOUR_STORJ_SECRET_ACCESS_KEY')) {
              const errorMsg = "CRITICAL ERROR: Storj S3 credentials are not configured correctly. Video uploads WILL FAIL. Please update 'storjConfig' in the script with your actual Storj credentials.";
>>>>>>> 08008991
              this.uploadError = errorMsg;
              alert(errorMsg);
              console.error(errorMsg);
              return;
          }
<<<<<<< HEAD
  
          this.uploading = true; this.uploadCid = ''; this.uploadError = ''; this.lastUploadedVideoPurpose = ''; this.lastUploadedVideoFileHash = ''; // Reset
  
=======

          this.uploading = true; this.uploadCid = ''; this.uploadError = ''; this.lastUploadedVideoPurpose = ''; this.lastUploadedVideoFileHash = '';
>>>>>>> 08008991
          let videoFileHash = null;
          try {
              this.loadingMessage = "Calculating video integrity hash...";
              this.showLoadingModal = true;
              videoFileHash = await this.calculateFileHash(this.recordBlob);
              this.showLoadingModal = false;
<<<<<<< HEAD
              if (!videoFileHash) {
                  this.uploadError = "Failed to calculate video file hash. Upload aborted.";
                  this.uploading = false;
                  alert(this.uploadError);
                  return;
              }
              console.log("Calculated Video SHA256 Hash:", videoFileHash);
              this.lastUploadedVideoFileHash = videoFileHash; // Store for immediate display
          } catch (e) {
              this.showLoadingModal = false;
              this.uploadError = "Error during video hash calculation: " + e.message;
              this.uploading = false;
              alert(this.uploadError);
              return;
          }
  
          this.loadingMessage = "Uploading to IPFS..."; // Update loading message
          this.showLoadingModal = true;
  
          const formData = new FormData();
          const fileExtension = (this.recordBlob.type.split('/')[1] || 'webm').split(';')[0];
          const fileName = `pestivid_${this.currentUserIdentifier.substring(0,6)}_${Date.now()}.${fileExtension}`;
          formData.append('file', this.recordBlob, fileName);
          formData.append('pinataMetadata', JSON.stringify({
              name: fileName,
              keyvalues: {
                  uploaderId: this.currentUserIdentifier,
                  role: this.role,
                  crop: this.recordForm.crop.trim(),
                  pesticide: this.recordForm.pesticide.trim(),
                  location: this.recordForm.location.trim(),
                  pesticideCompany: this.recordForm.pesticideCompany.trim(),
                  purpose: this.recordForm.purpose,
                  uploadTimestamp: new Date().toISOString(),
                  videoFileSHA256: videoFileHash // Store SHA256 hash in Pinata metadata
              }
          }));
          formData.append('pinataOptions', JSON.stringify({ cidVersion: 1 }));
  
=======
              if (!videoFileHash) { this.uploadError = "Failed to calculate video file hash. Upload aborted."; this.uploading = false; alert(this.uploadError); return; }
              this.lastUploadedVideoFileHash = videoFileHash;
          } catch (e) { this.showLoadingModal = false; this.uploadError = "Error during video hash calculation: " + e.message; this.uploading = false; alert(this.uploadError); return; }

          this.loadingMessage = "Uploading to Storj..."; this.showLoadingModal = true;
          AWS.config.update({ accessKeyId: this.storjConfig.accessKeyId, secretAccessKey: this.storjConfig.secretAccessKey, region: this.storjConfig.region, endpoint: new AWS.Endpoint(this.storjConfig.endpoint), s3ForcePathStyle: true, });
          const s3 = new AWS.S3();
          const fileExtension = (this.recordBlob.type.split('/')[1] || 'webm').split(';')[0];
          const farmerIdPart = (this.currentUserIdentifier || 'unknown_user').replace(/[^a-zA-Z0-9_-]/g, '_').substring(0, 10);
          const cropPart = (this.recordForm.crop || 'unknown_crop').replace(/[^a-zA-Z0-9_-]/g, '_').substring(0, 15);
          const objectKey = `videos/${farmerIdPart}/${Date.now()}_${cropPart}.${fileExtension}`;

          const params = {
              Bucket: this.storjConfig.bucketName, // This uses your 'pestivid' bucket name
              Key: objectKey,
              Body: this.recordBlob,
              ContentType: this.recordBlob.type,
              ACL: 'public-read', // <<< THIS LINE MAKES THE OBJECT PUBLICLY READABLE
              Metadata: {
                  'uploaderid': this.currentUserIdentifier,
                  'role': this.role,
                  'crop': this.recordForm.crop.trim(),
                  'pesticide': this.recordForm.pesticide.trim(),
                  'location': this.recordForm.location.trim(),
                  'pesticidecompany': this.recordForm.pesticideCompany.trim(),
                  'purpose': this.recordForm.purpose,
                  'uploadtimestamp': new Date().toISOString(),
                  'videofilesha256': videoFileHash
              }
          };

>>>>>>> 08008991
          try {
              const resp = await axios.post('https://api.pinata.cloud/pinning/pinFileToIPFS', formData, { maxBodyLength: Infinity, headers: { Authorization: `Bearer ${this.pinataJwt}`, 'Content-Type': 'multipart/form-data' } });
              this.uploadCid = resp.data.IpfsHash;
              this.lastUploadedVideoPurpose = this.recordForm.purpose;
  
              const newVideoData = {
                  cid: this.uploadCid,
                  videoFileHash: videoFileHash, // Store the video file hash
                  farmerWallet: this.currentUserIdentifier,
                  crop: this.recordForm.crop.trim(),
                  pesticide: this.recordForm.pesticide.trim(),
                  location: this.recordForm.location.trim(),
                  pesticideCompany: this.recordForm.pesticideCompany.trim(),
                  purpose: this.recordForm.purpose,
                  uploadTimestamp: new Date().toISOString() // Add timestamp for completeness
              };
              this.farmerVideos.unshift(newVideoData);
              this.recordForm = { crop: '', pesticide: '', location: '', pesticideCompany: '', purpose: 'agristream' };
              if (this.recordBlobUrl) URL.revokeObjectURL(this.recordBlobUrl);
              this.recordBlob = null; this.recordBlobUrl = '';
              this.saveDataToLocalStorage();
  
              if (newVideoData.purpose === 'sell') { this.addNotification(`Video for "${newVideoData.crop}" uploaded. Complete listing.`, 'info'); this.navigateToPageWithParam('farmerSell', 'cid', this.uploadCid); }
              else if (newVideoData.purpose === 'funding') { this.addNotification(`Video for "${newVideoData.crop}" uploaded. Complete request.`, 'info'); this.navigateToPageWithParam('farmerFunding', 'cid', this.uploadCid); }
              else { this.addNotification(`Video for "${newVideoData.crop}" added to AgriStream!`, 'success'); }
  
          } catch (e) {
<<<<<<< HEAD
              this.uploadError = "Upload failed. ";
              if (e.response) { this.uploadError += `Server: ${e.response.status}. ${e.response.data?.error?.details || e.response.data?.error || e.message}`; if (e.response.status === 401) this.uploadError += " Bad Pinata JWT (check it's valid & has pinning permissions)."; }
              else if (e.request) { this.uploadError += " Network/CORS error."; }
              else { this.uploadError += e.message || "Unknown error"; }
              console.error("Pinata Upload Error Details:", e);
              alert(this.uploadError);
              this.uploadCid = '';
              this.lastUploadedVideoFileHash = ''; // Clear if upload failed
          } finally {
              this.uploading = false;
              this.showLoadingModal = false;
          }
=======
              this.uploadError = "Storj Upload failed. ";
              if (e.code === 'InvalidAccessKeyId' || e.code === 'SignatureDoesNotMatch') this.uploadError += "Invalid Storj S3 credentials. ";
              else if (e.message && e.message.toLowerCase().includes('cors')) this.uploadError += "CORS policy issue. Check bucket CORS settings in Storj console. ";
              else if (e.code === 'NoSuchBucket') this.uploadError += `Bucket '${this.storjConfig.bucketName}' not found or inaccessible. `;
              else if (e.name === 'NetworkingError') this.uploadError += "Network error. Check connection or Storj endpoint. ";
              this.uploadError += (e.message || "Unknown error");
              console.error("Storj Upload Error Details:", e); alert(this.uploadError);
              this.uploadCid = ''; this.lastUploadedVideoFileHash = '';
          } finally { this.uploading = false; this.showLoadingModal = false; }
      },
      getVideoUrl(objectKeyOrCid, storageType = null) {
          let type = storageType;
          if (!type && objectKeyOrCid) {
              if (typeof objectKeyOrCid === 'string' && (objectKeyOrCid.startsWith('bafy') || objectKeyOrCid.startsWith('Qm'))) type = 'ipfs';
              else if (typeof objectKeyOrCid === 'string' && objectKeyOrCid.includes('/')) type = 'storj';
              else type = 'ipfs';
          }
          if (type === 'storj' && objectKeyOrCid) return `${this.storjConfig.endpoint}/${this.storjConfig.bucketName}/${objectKeyOrCid}`;
          else if (type === 'ipfs' && objectKeyOrCid) return `https://${this.pinataGateway}/ipfs/${objectKeyOrCid}`;
          return "";
>>>>>>> 08008991
      },
      ipfsUrl(cid) { return cid ? `https://${this.pinataGateway}/ipfs/${cid}` : ""; },
      isListed(cid) { return this.farmerListings.some(l => l.cid === cid && l.farmerWallet === this.currentUserIdentifier); },
      isUsedInFunding(cid) { return this.farmerFundingRequests.some(req => req.cid === cid && req.farmerWallet === this.currentUserIdentifier); },
      goToListing(cid) { this.listingForm.cid = cid; this.switchPage('farmerSell'); },
      async createListing() {
          if (!this.isUserAuthenticated) { alert("Log in."); return; }
          this.createdListingId = null; this.listingNotificationSent = false;
          if (!this.listingForm.cid || !this.listingForm.minPrice || !this.listingForm.maxPrice) { alert("Select video & price."); return; }
          const minP = parseFloat(this.listingForm.minPrice); const maxP = parseFloat(this.listingForm.maxPrice);
          if (isNaN(minP) || isNaN(maxP) || minP <= 0 || maxP <= 0 || minP > maxP) { alert("Valid prices."); return; }
          let vid = this.farmerVideos.find(v => v.cid === this.listingForm.cid && v.farmerWallet === this.currentUserIdentifier);
          if (!vid) { alert("Video not found."); return; }
          if (this.isListed(vid.cid)) { alert("Video already listed."); return; }
          const txHash = await this.simulateTransaction("Creating listing");
          if (!txHash) { alert("Tx failed."); return; }
          let newListing = {
              id: 'lst' + Date.now(),
              farmerWallet: this.currentUserIdentifier,
              crop: vid.crop,
              location: vid.location,
              pesticide: vid.pesticide || '',
              pesticideCompany: vid.pesticideCompany || '',
              cid: vid.cid,
              videoFileHash: vid.videoFileHash, // Propagate hash
              minPrice: minP,
              maxPrice: maxP,
              status: 'active',
              createdAt: new Date().toISOString(),
              notificationSent: false,
              isNew: true,
              txHash: txHash
          };
          this.farmerListings.unshift({ ...newListing });
          this.allListings.unshift({ ...newListing });
          if (this.listingForm.notifyBuyers) {
              this.notifyBuyersAboutListing(newListing, true); // Marks listing.notificationSent = true
              this.listingNotificationSent = true; // For immediate UI feedback on this form
              // Global broadcast simulation
              this.addNotification(
                `Marketplace Update: New listing for "${newListing.crop}" by ${this.getFarmerDisplayIdentifier(newListing.farmerWallet)}.`,
                'info', null, true
              );
          }
          this.createdListingId = txHash;
          this.listingForm = { cid: '', minPrice: '', maxPrice: '', notifyBuyers: true };
          this.saveDataToLocalStorage();
          setTimeout(() => { this.createdListingId = null; this.listingNotificationSent = false; }, 5000);
      },
      fundingProgressPercent(req) { if (!req || !req.amount || req.amount <= 0) return 0; return Math.round(((req.fundedAmount || 0) / req.amount) * 100); },
      createFundingRequest_V1() {
          if (!this.isUserAuthenticated) { alert("Log in."); return; }
          this.createdFundingRequest = false;
          const form = this.fundingForm;
          const required = ['title', 'crop', 'acres', 'amount', 'method', 'cid', 'description', 'timeline', 'roi', 'investorShare'];
          if (!form.cid) { alert("Select video."); return; }
          if (required.some(field => !form[field])) { alert("Fill all fields."); return; }
          if (form.acres <= 0 || form.amount <= 0 || form.timeline <= 0 || form.roi <= 0 || form.investorShare <= 0 || form.investorShare > 80) { alert("Valid numbers. Investor share 1-80%."); return; }
          const vid = this.farmerVideos.find(v => v.cid === form.cid && v.farmerWallet === this.currentUserIdentifier);
          if (!vid) { alert("Video not found."); return; }
          const newRequest = {
              id: 'fr' + Date.now(),
              farmerWallet: this.currentUserIdentifier,
              title: form.title.trim(),
              crop: form.crop.trim(),
              acres: form.acres,
              amount: form.amount,
              method: form.method,
              cid: form.cid,
              videoFileHash: vid.videoFileHash, // Propagate hash
              description: form.description.trim(),
              timeline: form.timeline,
              roi: form.roi,
              investorShare: form.investorShare,
              fundedAmount: 0,
              status: 'pending',
              createdAt: new Date().toISOString(),
              investors: []
          };
          this.farmerFundingRequests.unshift({ ...newRequest });
          this.allFundingRequests.unshift({ ...newRequest });
          this.createdFundingRequest = true;
          // Global broadcast simulation
          this.addNotification(
            `Investment Opportunity: New project "${newRequest.title}" by ${this.getFarmerDisplayIdentifier(newRequest.farmerWallet)}.`,
            'info', null, true
          );
          this.fundingForm = { title: '', crop: '', acres: null, amount: null, method: '', cid: '', description: '', timeline: null, roi: null, investorShare: null, notifyInvestors: true };
          this.saveDataToLocalStorage();
          setTimeout(() => this.createdFundingRequest = false, 3000);
      },
      cancelFundingRequest_V1(id) { if (!this.isUserAuthenticated) { alert("Log in."); return; } const req = this.farmerFundingRequests.find(r => r.id === id && r.farmerWallet === this.currentUserIdentifier); if (!req) { alert("Request not found/yours."); return;} if (req.fundedAmount > 0) { if (!confirm("Has funding. Cancel refunds (sim). Sure?")) return; } else if (!confirm("Cancel funding request?")) return; this.farmerFundingRequests = this.farmerFundingRequests.filter(r => r.id !== id); this.allFundingRequests = this.allFundingRequests.filter(r => r.id !== id); alert(`Funding request cancelled.`); this.saveDataToLocalStorage(); },
      resetBuyerFilters() { this.buyerFilters = {crop:'', location:'', pesticideCompany: ''}; },
      buyListing(listing) { if (!this.isUserAuthenticated || this.role !== 'buyer') { alert("Login as Buyer."); if (!this.isUserAuthenticated) this.switchPage('loginChoice'); return; } if(this.currentUserIdentifier === listing.farmerWallet) { alert("Cannot buy own listing."); return; } this.selectedListing = listing; this.purchaseAmount = listing.minPrice; this.purchaseStatus = ''; this.purchaseError = ''; this.showBuyModal = true; },
      closeBuyModal() { this.showBuyModal = false; this.selectedListing = null; this.purchaseAmount = null; this.purchaseStatus = ''; this.purchaseError = ''; },
      async processPurchase() {
          if (!this.isUserAuthenticated || !this.selectedListing || !this.purchaseAmount) return;
          this.purchaseStatus = ''; this.purchaseError = '';
          const amount = parseFloat(this.purchaseAmount);
          const minP = this.selectedListing.minPrice; const maxP = this.selectedListing.maxPrice;
          if (isNaN(amount) || amount < minP || amount > maxP) { this.purchaseError = `Offer ${minP}-${maxP} SOL.`; return; }
          const txHash = await this.simulateTransaction(`Purchasing ${this.selectedListing.crop}`);
          if (!txHash) { this.purchaseError = "Purchase Tx failed."; this.purchaseStatus = ''; return; }
          this.purchaseStatus = `Processing for ${amount} SOL... Tx: ${txHash.substring(0,10)}...`;
          try {
              const newPurchase = {
                  id: 'pur' + Date.now(),
                  buyerWallet: this.currentUserIdentifier,
                  farmerWallet: this.selectedListing.farmerWallet,
                  crop: this.selectedListing.crop,
                  location: this.selectedListing.location,
                  pesticide: this.selectedListing.pesticide,
                  pesticideCompany: this.selectedListing.pesticideCompany || '',
                  cid: this.selectedListing.cid,
                  videoFileHash: this.selectedListing.videoFileHash, // Propagate hash
                  price: amount,
                  date: new Date().toLocaleDateString(),
                  txHash: txHash
              };
              this.buyerPurchases.unshift(newPurchase);
              this.allListings = this.allListings.filter(l => l.id !== this.selectedListing.id);
              if (this.role === 'farmer' && this.selectedListing.farmerWallet === this.currentUserIdentifier) { this.farmerListings = this.farmerListings.filter(l => l.id !== this.selectedListing.id); }
              this.addNotification(`Listing "${newPurchase.crop}" purchased!`, 'success');
              this.addNotification(`Your listing "${newPurchase.crop}" purchased by ${this.getFarmerDisplayIdentifier(newPurchase.buyerWallet, 6)}...`, 'success', newPurchase.farmerWallet);
              this.purchaseStatus = "Purchase successful!";
              this.saveDataToLocalStorage();
              setTimeout(() => { this.closeBuyModal(); }, 2500);
          } catch(err) {
              this.purchaseError = "Purchase sim failed."; this.purchaseStatus = '';
          }
      },
      viewPurchaseVideo(purchase) { this.selectedPurchase = purchase; this.showPurchaseVideo = true; },
      resetInvestorFilters() { this.investorFilters = {crop: '', method: '', minRoi: null, maxAmount: null}; },
      maxInvestmentAmount(project) { if (!project || project.status === 'funded' || project.amount === undefined || project.fundedAmount === undefined) return 0; const remaining = project.amount - (project.fundedAmount || 0); return remaining > 0 ? remaining.toFixed(2) : 0; },
      async investInProject(project) {
          if (!this.isUserAuthenticated || this.role !== 'investor') { alert("Login as Investor."); if(!this.isUserAuthenticated) this.switchPage('loginChoice'); return; }
          const amount = this.investmentAmounts[project.id];
          this.$set(this.investmentErrors, project.id, '');
          if (!amount || isNaN(amount) || amount <= 0) { this.$set(this.investmentErrors, project.id, 'Invalid amount.'); return; }
          const maxInvest = parseFloat(this.maxInvestmentAmount(project));
          const tolerance = 0.001;
          if (amount > maxInvest + tolerance) { this.$set(this.investmentErrors, project.id, `Max ${maxInvest} SOL.`); return; }
          const preciseAmount = parseFloat(amount.toFixed(2));
          const txHash = await this.simulateTransaction(`Investing ${preciseAmount} SOL`);
          if (!txHash) { this.$set(this.investmentErrors, project.id, 'Investment Tx failed.'); return; }
          try {
              const projectInAllIdx = this.allFundingRequests.findIndex(p => p.id === project.id);
              if (projectInAllIdx === -1) throw new Error("Project not found");
              const updatedProject = { ...this.allFundingRequests[projectInAllIdx] };
              updatedProject.fundedAmount = (updatedProject.fundedAmount || 0) + preciseAmount;
              updatedProject.investors = [...(updatedProject.investors || []), { investorId: this.currentUserIdentifier, amount: preciseAmount, txHash: txHash }];
              if (updatedProject.fundedAmount >= updatedProject.amount - tolerance) { updatedProject.status = 'funded'; updatedProject.fundedAmount = updatedProject.amount; } else { updatedProject.status = 'partially_funded'; }
              this.$set(this.allFundingRequests, projectInAllIdx, updatedProject);
              const farmerProjectIndex = this.farmerFundingRequests.findIndex(p => p.id === project.id);
              if(farmerProjectIndex > -1) { this.$set(this.farmerFundingRequests, farmerProjectIndex, updatedProject); }
              const newInvestment = {
                  id: 'inv' + Date.now(),
                  investorWallet: this.currentUserIdentifier,
                  projectId: project.id,
                  projectTitle: project.title,
                  farmerWallet: project.farmerWallet,
                  crop: project.crop,
                  method: project.method,
                  description: project.description,
                  acres: project.acres,
                  timeline: project.timeline,
                  roi: project.roi,
                  investorShare: project.investorShare,
                  amount: preciseAmount,
                  cid: project.cid,
                  videoFileHash: project.videoFileHash, // Propagate hash
                  status: 'active',
                  progress: 0,
                  investmentDate: new Date().toLocaleDateString(),
                  txHash: txHash
              };
              this.investorInvestments.unshift(newInvestment);
              const newTransaction = { id: 'tx' + Date.now(), investorWallet: this.currentUserIdentifier, txHash: txHash, type: 'investment', amount: preciseAmount, date: new Date().toLocaleDateString(), projectId: project.id, projectTitle: project.title };
              this.investorTransactions.unshift(newTransaction);
              this.investorTransactions.sort((a, b) => new Date(b.date) - new Date(a.date));
              this.addNotification(`Investment ${preciseAmount} SOL successful!`, 'success');
              this.addNotification(`${preciseAmount} SOL from ${this.getFarmerDisplayIdentifier(this.currentUserIdentifier)} for "${project.title}"!`, 'success', project.farmerWallet);
              this.$set(this.investmentAmounts, project.id, null);
              alert(`Invested ${preciseAmount} SOL in "${project.title}"!`);
              this.saveDataToLocalStorage();
          } catch (err) {
              this.$set(this.investmentErrors, project.id, 'Invest sim failed.');
              alert("Invest sim failed.");
          }
      },
      updateInvestmentProgress() { const now = new Date(); this.investorInvestments.forEach(inv => { if (inv.status === 'active' || inv.status === 'growing') { const dateInvested = new Date(inv.investmentDate); const monthsElapsed = (now.getFullYear() - dateInvested.getFullYear())*12 + (now.getMonth() - dateInvested.getMonth()); let progress = 0; if (inv.timeline && inv.timeline > 0) { progress = Math.min(100, Math.max(0, Math.round((monthsElapsed/inv.timeline)*100))); } progress = Math.min(100, Math.max(inv.progress||0, progress + ((inv.progress||0)<95 ? Math.floor(Math.random()*3) : 0) )); inv.progress = progress; if (progress >= 100) { inv.status = 'harvested'; if (!inv.payoutNotified) { const expectedReturn = this.calculateExpectedReturn(inv); const payoutTxHash = 'sim_payout_tx_' + Date.now().toString(16) + Math.random().toString(16).substring(2,10); this.investorTransactions.unshift({ id: 'txp' + Date.now(), investorWallet: inv.investorWallet, txHash: payoutTxHash, type: 'payout', amount: parseFloat(expectedReturn), date: new Date().toLocaleDateString(), projectId: inv.projectId, projectTitle: inv.projectTitle }); this.investorTransactions.sort((a,b) => new Date(b.date) - new Date(a.date)); this.addNotification(`"${inv.projectTitle}" Payout ${expectedReturn} SOL!`, 'success', inv.investorWallet); this.addNotification(`"${inv.projectTitle}" Payout ${expectedReturn} SOL to ${this.getFarmerDisplayIdentifier(inv.investorWallet)}...`, 'info', inv.farmerWallet); inv.payoutNotified = true; this.saveDataToLocalStorage(); } } else if (progress > 0 && inv.status === 'active') { inv.status = 'growing'; } else if (progress === 0 && inv.status !== 'active') { inv.status = 'active'; } } }); },
      viewInvestmentDetails(investment) { this.selectedInvestmentProject = this.allFundingRequests.find(p => p.id === investment.projectId); this.selectedInvestment = { ...investment, description: this.selectedInvestmentProject ? this.selectedInvestmentProject.description : investment.description, updates: this.selectedInvestmentProject ? (this.selectedInvestmentProject.updates || []) : [] }; this.showInvestmentDetailsModal = true; },
      calculateExpectedReturn(investment) { if (!investment || !investment.amount || !investment.roi) return '0.00'; return (investment.amount * (investment.roi / 100)).toFixed(2); },
      solanaExplorerUrl(txHash) { return `https://explorer.solana.com/tx/${txHash}?cluster=devnet`; },
      showFarmerProfile(farmerIdentifier) { if (!farmerIdentifier) return; this.selectedFarmerProfile = null; const userProfiles = JSON.parse(localStorage.getItem('pestiVidUserProfiles')) || {}; const farmerPestiVidProfile = userProfiles[farmerIdentifier] || {}; const profileData = { walletAddress: farmerIdentifier, farmName: this.simulateFarmName(farmerIdentifier), bio: this.simulateFarmerBio(farmerIdentifier), email: farmerPestiVidProfile.email || this.simulateUserEmail(farmerIdentifier), memberSince: farmerPestiVidProfile.memberSince || this.simulateMemberSince(farmerIdentifier), fundingRequestCount: this.allFundingRequests.filter(r => r.farmerWallet === farmerIdentifier && (r.status === 'pending' || r.status === 'partially_funded')).length, activeListingCount: this.allListings.filter(l => l.farmerWallet === farmerIdentifier).length, }; this.selectedFarmerProfile = profileData; this.showFarmerProfileModal = true; },
      closeFarmerProfileModal() { this.showFarmerProfileModal = false; this.selectedFarmerProfile = null; },
      simulateUserEmail(id) { return id ? `${id.substring(0, 6)}@pestivid.xyz` : 'user@example.com'; },
      simulateMemberSince(id) { let hash = 0; for (let i = 0; i < (id || '').length; i++) { hash = (hash << 5) - hash + id.charCodeAt(i); hash |= 0; } const daysAgo = Math.abs(hash % 730) + 30; const joinDate = new Date(); joinDate.setDate(joinDate.getDate() - daysAgo); return joinDate.toLocaleDateString(); },
      simulateFarmName(id) { return id ? `Farm ${id.substring(0, 5)}` : "The Good Farm"; },
      simulateFarmerBio(id) { const bios = ["Sustainable ag.", "Family farm & Web3.", "Organic specialist.", "Direct connections.", "Transparency focus."]; let bioHash = 0; for (let i = 0; i < (id || '').length; i++) { bioHash = (bioHash << 5) - bioHash + id.charCodeAt(i); bioHash |= 0; } return bios[Math.abs(bioHash % bios.length)]; },
      selectConversation(convId) { this.activeConversationId = convId; this.markConversationAsRead(convId); this.$nextTick(() => this.scrollToMessageBottom()); },
      sendMessage() { if (!this.messageInputText.trim() || !this.activeConversationId || !this.isUserAuthenticated) return; const conversation = this.conversations.find(c => c.id === this.activeConversationId); if (!conversation) return; const receiverId = conversation.participants.find(p => p !== this.currentUserIdentifier); if (!receiverId) return; const newMessage = { id: 'msg' + Date.now(), conversationId: this.activeConversationId, sender: this.currentUserIdentifier, receiver: receiverId, text: this.messageInputText.trim(), timestamp: new Date().toISOString(), read: false }; this.messages.push(newMessage); conversation.lastMessageSnippet = newMessage.text.substring(0, 35) + (newMessage.text.length > 35 ? '...' : ''); conversation.lastMessageTimestamp = newMessage.timestamp; this.conversations.sort((a, b) => new Date(b.lastMessageTimestamp) - new Date(a.lastMessageTimestamp)); this.addNotification(`New message from ${this.getFarmerDisplayIdentifier(this.currentUserIdentifier)}`, 'info', receiverId); this.messageInputText = ''; this.$nextTick(() => this.scrollToMessageBottom()); this.saveDataToLocalStorage(); },
      startOrGoToConversation(targetIdentifier) { if (!this.isUserAuthenticated || !targetIdentifier ) { if (!this.isUserAuthenticated) { alert("Log in to message."); this.switchPage('loginChoice'); return;} if (!targetIdentifier) { alert("Target missing."); return;} } if (targetIdentifier === this.currentUserIdentifier) { alert("Cannot message self."); return; } const sortedParticipants = [this.currentUserIdentifier, targetIdentifier].sort(); let conversation = this.conversations.find(conv => conv.participants.length === 2 && conv.participants.join(',') === sortedParticipants.join(',')); if (!conversation) { const newConvId = 'conv' + Date.now(); conversation = { id: newConvId, participants: sortedParticipants, lastMessageSnippet: 'Conversation started.', lastMessageTimestamp: new Date().toISOString() }; this.conversations.unshift(conversation); this.conversations.sort((a,b) => new Date(b.lastMessageTimestamp) - new Date(a.lastMessageTimestamp)); this.saveDataToLocalStorage(); } this.switchPage('messaging'); this.$nextTick(() => this.selectConversation(conversation.id)); },
      messageFarmerFromProfile() { if (this.selectedFarmerProfile && this.isUserAuthenticated && this.currentUserIdentifier !== this.selectedFarmerProfile.walletAddress) { const targetUserIdentifier = this.selectedFarmerProfile.walletAddress; this.closeFarmerProfileModal(); this.$nextTick(() => this.startOrGoToConversation(targetUserIdentifier)); } else if (this.selectedFarmerProfile && this.isUserAuthenticated && this.currentUserIdentifier === this.selectedFarmerProfile.walletAddress) { alert("Cannot message self."); } },
      scrollToMessageBottom() { const el = this.$refs.messageContainer; if (el) setTimeout(() => { el.scrollTop = el.scrollHeight; }, 50); },
      getUnreadCountForConversation(convId) { if (!this.isUserAuthenticated) return 0; return this.messages.filter(msg => msg.conversationId === convId && msg.receiver === this.currentUserIdentifier && !msg.read).length; },
      markConversationAsRead(convId) { let changed = false; this.messages.forEach(msg => { if (msg.conversationId === convId && msg.receiver === this.currentUserIdentifier && !msg.read) { msg.read = true; changed = true; } }); if (changed) this.saveDataToLocalStorage(); },
      addNotification(message, type = 'info', recipientIdentifier = null, globalBroadcast = false) {
          if (globalBroadcast && this.isUserAuthenticated) {
              const newNotification = { id: 'notif_global_' + Date.now(), message: message, type: type, timestamp: Date.now(), show: false };
              this.notifications.push(newNotification);
<<<<<<< HEAD
              if (this.recentNotifications.length === 0 || !this.recentNotifications.some(n => n.message === message && Date.now() - n.timestamp < 10000)) { // Avoid spamming same global notif
=======
              if (this.recentNotifications.length === 0 || !this.recentNotifications.some(n => n.message === message && Date.now() - n.timestamp < 10000)) {
>>>>>>> 08008991
                  this.showNextToastNotification();
              }
              console.log(`GLOBAL BROADCAST (Demo): ${message}`);
          } else if (recipientIdentifier === null || recipientIdentifier === this.currentUserIdentifier) {
              const newNotification = { id: 'notif_user_' + Date.now(), message: message, type: type, timestamp: Date.now(), show: false };
              this.notifications.push(newNotification);
              if (this.recentNotifications.length === 0) {
                  this.showNextToastNotification();
              }
          } else if (recipientIdentifier) {
              console.log(`(SIM) Targeted Notif for ${recipientIdentifier}: "${message}" by ${this.getFarmerDisplayIdentifier(this.currentUserIdentifier)}`);
          }
      },
      showNextToastNotification() { if (this.recentNotifications.length >= 3 || this.notifications.length === 0) return; const notificationToShow = this.notifications.shift(); this.recentNotifications.push(notificationToShow); this.$nextTick(() => { setTimeout(() => { const index = this.recentNotifications.findIndex(n => n.id === notificationToShow.id); if(index > -1) { this.$set(this.recentNotifications[index], 'show', true); } }, 50); }); notificationToShow.timeoutId = setTimeout(() => this.dismissNotification(notificationToShow.id), 4500); },
      dismissNotification(id) { const index = this.recentNotifications.findIndex(n => n.id === id); if (index > -1) { if (this.recentNotifications[index].timeoutId) clearTimeout(this.recentNotifications[index].timeoutId); this.$set(this.recentNotifications[index], 'show', false); setTimeout(() => { const removeIndex = this.recentNotifications.findIndex(n => n.id === id); if (removeIndex > -1) this.recentNotifications.splice(removeIndex, 1); this.$nextTick(() => this.showNextToastNotification()); }, 400); } },
      notifyBuyersAboutListing(listing, markAsSent = false) { if (markAsSent) {const idx = this.allListings.findIndex(l=>l.id === listing.id); if(idx>-1) this.allListings[idx].notificationSent = true; if(this.role==='farmer') {const fidx = this.farmerListings.findIndex(l=>l.id === listing.id); if(fidx>-1) this.farmerListings[fidx].notificationSent=true;}} this.addNotification(`New listing: "${listing.crop}" from ${this.getFarmerDisplayIdentifier(listing.farmerWallet)}... available!`, 'info'); if (this.role === 'buyer' && this.currentUserIdentifier !== listing.farmerWallet) this.addNotification(`Check new listing for "${listing.crop}"!`, 'info'); console.log(`SIM: Notifying buyers about listing ${listing.id}`); },
      notifyInvestorsAboutFunding(request, markAsSent = false) { if (markAsSent) {/* mark notificationSent */} this.addNotification(`New funding: "${request.title}" by ${this.getFarmerDisplayIdentifier(request.farmerWallet)}... seeking investors!`, 'info'); if (this.role === 'investor' && this.currentUserIdentifier !== request.farmerWallet) this.addNotification(`New project "${request.title}" needs funding!`, 'info'); console.log(`SIM: Notifying investors about funding ${request.id}`); },
<<<<<<< HEAD
      saveDataToLocalStorage() { localStorage.setItem('pestiVidAppData', JSON.stringify({ allListings: this.allListings, allFundingRequests: this.allFundingRequests, farmerVideos: this.getAllFarmerVideos(), buyerPurchases: this.getAllBuyerPurchases(), investorInvestments: this.getAllInvestorInvestments(), investorTransactions: this.getAllInvestorTransactions(), messages: this.messages, conversations: this.conversations, chatMessages: this.chatMessages, avatarChatMessages: this.avatar.chatMessages, })); }, // Added avatarChatMessages
=======
      saveDataToLocalStorage() { localStorage.setItem('pestiVidAppData', JSON.stringify({ allListings: this.allListings, allFundingRequests: this.allFundingRequests, farmerVideos: this.getAllFarmerVideos(), buyerPurchases: this.getAllBuyerPurchases(), investorInvestments: this.getAllInvestorInvestments(), investorTransactions: this.getAllInvestorTransactions(), messages: this.messages, conversations: this.conversations, chatMessages: this.chatMessages, avatarChatMessages: this.avatar.chatMessages, })); },
>>>>>>> 08008991
      getAllFarmerVideos() { const data = JSON.parse(localStorage.getItem('pestiVidAppData') || '{}'); let all = data.farmerVideos || []; if (this.isUserAuthenticated && this.farmerVideos.length > 0) { const userCIDs = new Set(this.farmerVideos.map(v => v.cid)); all = all.filter(v => !userCIDs.has(v.cid) || v.farmerWallet !== this.currentUserIdentifier); all.push(...this.farmerVideos); } return [...new Map(all.map(item => [item.cid + item.farmerWallet, item])).values()]; },
      getAllBuyerPurchases() { const data = JSON.parse(localStorage.getItem('pestiVidAppData') || '{}'); let all = data.buyerPurchases || []; if (this.isUserAuthenticated && this.buyerPurchases.length > 0) { const userIDs = new Set(this.buyerPurchases.map(p => p.id)); all = all.filter(p => !userIDs.has(p.id) || p.buyerWallet !== this.currentUserIdentifier); all.push(...this.buyerPurchases); } return [...new Map(all.map(item => [item.id, item])).values()]; },
      getAllInvestorInvestments() { const data = JSON.parse(localStorage.getItem('pestiVidAppData') || '{}'); let all = data.investorInvestments || []; if (this.isUserAuthenticated && this.investorInvestments.length > 0) { const userIDs = new Set(this.investorInvestments.map(i => i.id)); all = all.filter(i => !userIDs.has(i.id) || i.investorWallet !== this.currentUserIdentifier); all.push(...this.investorInvestments); } return [...new Map(all.map(item => [item.id, item])).values()]; },
      getAllInvestorTransactions() { const data = JSON.parse(localStorage.getItem('pestiVidAppData') || '{}'); let all = data.investorTransactions || []; if (this.isUserAuthenticated && this.investorTransactions.length > 0) { const userIDs = new Set(this.investorTransactions.map(i => i.id)); all = all.filter(i => !userIDs.has(i.id) || i.investorWallet !== this.currentUserIdentifier); all.push(...this.investorTransactions); } return [...new Map(all.map(item => [item.id, item])).values()]; },
      loadDataFromLocalStorage() {
        const savedData = localStorage.getItem('pestiVidAppData');
        if (savedData) {
            try {
                const appData = JSON.parse(savedData);
                this.allListings = appData.allListings || [];
                this.allFundingRequests = appData.allFundingRequests || [];
                this.messages = appData.messages || [];
                this.conversations = appData.conversations || [];
<<<<<<< HEAD
                this.chatMessages = appData.chatMessages || []; // For page-based AgriBot
                this.avatar.chatMessages = appData.avatarChatMessages || []; // NEW for Avatar Assistant
=======
                this.chatMessages = appData.chatMessages || [];
                this.avatar.chatMessages = appData.avatarChatMessages || [];
>>>>>>> 08008991

                if (this.current === 'farmerChatbot') this.initializeChatbot();
                if (!this.currentUserIdentifier) {
                    this.farmerVideos = []; this.farmerListings = []; this.farmerFundingRequests = [];
                    this.buyerPurchases = []; this.investorInvestments = []; this.investorTransactions = [];
                } else {
                    this.filterDataForCurrentUser();
                }
            } catch (e) {
                console.error("Error loading data from localStorage:", e);
                localStorage.removeItem('pestiVidAppData');
                this.loadDemoDataIfNeeded();
            }
        } else {
            this.loadDemoDataIfNeeded();
        }
        const userProfiles = JSON.parse(localStorage.getItem('pestiVidUserProfiles')) || {};
        if (this.currentUserIdentifier && userProfiles[this.currentUserIdentifier]) {
            const profile = userProfiles[this.currentUserIdentifier];
            this.role = profile.role; this.userName = profile.name;
            this.userEmail = profile.email; this.userPhone = profile.phone || '';
            this.memberSince = profile.memberSince || new Date().toLocaleDateString();
        }
      },
      filterDataForCurrentUser() { const appData = JSON.parse(localStorage.getItem('pestiVidAppData') || '{}'); if (!this.isUserAuthenticated) { this.farmerVideos = []; this.farmerListings = []; this.farmerFundingRequests = []; this.buyerPurchases = []; this.investorInvestments = []; this.investorTransactions = []; this.activeConversationId = null; this.messages = appData.messages || []; this.conversations = appData.conversations || []; return; } if (this.role === 'farmer') { this.farmerVideos = (appData.farmerVideos || []).filter(v => v.farmerWallet === this.currentUserIdentifier).map(v => ({...v, purpose: v.purpose || 'agristream'})); this.farmerListings = this.allListings.filter(l => l.farmerWallet === this.currentUserIdentifier); this.farmerFundingRequests = this.allFundingRequests.filter(r => r.farmerWallet === this.currentUserIdentifier); } else { this.farmerVideos = []; this.farmerListings = []; this.farmerFundingRequests = []; } if (this.role === 'buyer') { this.buyerPurchases = (appData.buyerPurchases || []).filter(p => p.buyerWallet === this.currentUserIdentifier); } else { this.buyerPurchases = []; } if (this.role === 'investor') { this.investorInvestments = (appData.investorInvestments || []).filter(i => i.investorWallet === this.currentUserIdentifier); this.investorTransactions = (appData.investorTransactions || []).filter(t => t.investorWallet === this.currentUserIdentifier); this.updateInvestmentProgress(); } else { this.investorInvestments = []; this.investorTransactions = []; } this.messages = (appData.messages || []).filter(msg => msg.sender === this.currentUserIdentifier || msg.receiver === this.currentUserIdentifier); this.conversations = (appData.conversations || []).filter(conv => conv.participants.includes(this.currentUserIdentifier)); if (this.activeConversationId) { const activeConv = this.conversations.find(c => c.id === this.activeConversationId); if (!activeConv || !activeConv.participants.includes(this.currentUserIdentifier)) { this.activeConversationId = null; } } },
      loadDemoDataIfNeeded() {
        let appDataString = localStorage.getItem('pestiVidAppData');
        let loadFreshDemo = true;
        if (appDataString) {
          try {
            const existingData = JSON.parse(appDataString);
<<<<<<< HEAD
            const hasHashStructure = (arr) => arr && arr.length > 0 && arr.every(item => typeof item.videoFileHash === 'string' || item.videoFileHash === undefined || item.videoFileHash === null);
  
            if (
              hasHashStructure(existingData.allListings) &&
              hasHashStructure(existingData.allFundingRequests) &&
              hasHashStructure(existingData.farmerVideos) &&
              hasHashStructure(existingData.buyerPurchases) &&
              hasHashStructure(existingData.investorInvestments) &&
              (existingData.allFundingRequests?.length > 0 || existingData.allListings?.length > 0 || existingData.farmerVideos?.length > 0)
            ) {
              this.allListings = existingData.allListings || [];
              this.allFundingRequests = existingData.allFundingRequests || [];
              this.messages = existingData.messages || [];
              this.conversations = existingData.conversations || [];
              this.chatMessages = existingData.chatMessages || []; // AgriBot
              this.avatar.chatMessages = existingData.avatarChatMessages || []; // Avatar
              const allFarmerVideosFromStorage = existingData.farmerVideos || [];
=======
            const hasStorageTypeStructure = (arr) => arr && arr.length > 0 && arr.every(item => typeof item.storageType === 'string' || typeof item.videoStorageType === 'string' || item.storageType === undefined || item.videoStorageType === undefined); // Allow undefined for older data

            if ( hasStorageTypeStructure(existingData.allListings) && hasStorageTypeStructure(existingData.allFundingRequests) && hasStorageTypeStructure(existingData.farmerVideos) &&
                 hasStorageTypeStructure(existingData.buyerPurchases) && hasStorageTypeStructure(existingData.investorInvestments) && (existingData.allFundingRequests?.length > 0 || existingData.allListings?.length > 0 || existingData.farmerVideos?.length > 0) ) {
              this.allListings = (existingData.allListings || []).map(l => ({...l, storageType: l.storageType || 'ipfs'})); // Default to ipfs if missing
              this.allFundingRequests = (existingData.allFundingRequests || []).map(r => ({...r, videoStorageType: r.videoStorageType || 'ipfs'}));
              this.messages = existingData.messages || [];
              this.conversations = existingData.conversations || [];
              this.chatMessages = existingData.chatMessages || [];
              this.avatar.chatMessages = existingData.avatarChatMessages || [];
              const allFarmerVideosFromStorage = (existingData.farmerVideos || []).map(v => ({...v, storageType: v.storageType || 'ipfs'}));
>>>>>>> 08008991
              this.farmerVideos = allFarmerVideosFromStorage.filter(v => this.isUserAuthenticated && v.farmerWallet === this.currentUserIdentifier);
              this.filterDataForCurrentUser();
              loadFreshDemo = false;
              console.log("Existing PestiVid data with hash structure found. Loading from localStorage.");
            } else {
               console.log("Existing PestiVid data missing hash structure or incomplete. Will load fresh demo data.");
            }
          } catch(e) {
            console.error("Error parsing existing demo data, loading fresh demo.", e);
          }
        }

        if (loadFreshDemo) {
          console.log("Loading/Reloading PestiVid Demo Data with videoFileHash.");
          const validVideoCID = 'bafybeidm6b63qzflosp72huhxsqpmsdcy6flgksftiyi2jekwnkoge5t5u';
          const oneDayAgo = new Date(Date.now() - (24*60*60*1000)).toISOString();
          const threeDaysAgo = new Date(Date.now() - (3*24*60*60*1000)).toISOString();

          const demoFarmer1 = 'oid_farmer_1_sub'; const demoFarmer2 = 'sol_farmer_2_addr';
          const demoInvestor1 = 'oid_investor_1_sub'; const demoBuyer1 = 'sol_buyer_1_addr';

          const demoFarmerVideos = [
              { farmerWallet: demoFarmer1, cid: validVideoCID, videoFileHash: 'demo_sha256_hash_tomatoes_placeholder_for_video1', crop: 'Tomatoes (Demo Video)', pesticide: 'Copper Spray', location: 'West Field', pesticideCompany: 'AgriSource', purpose: 'sell', uploadTimestamp: oneDayAgo},
              { farmerWallet: demoFarmer1, cid: validVideoCID, videoFileHash: 'demo_sha256_hash_strawberries_placeholder_for_video2', crop: 'Strawberries (Demo Video)', pesticide: 'Ladybugs', location: 'South Plot', pesticideCompany: 'NatureFirst', purpose: 'funding', uploadTimestamp: oneDayAgo},
              { farmerWallet: demoFarmer2, cid: validVideoCID, videoFileHash: 'demo_sha256_hash_lettuce_placeholder_for_video3', crop: 'Lettuce (Demo Video)', pesticide: 'Nutrient Solution', location: 'Hydro Unit 1', pesticideCompany: 'HydroGrow', purpose: 'agristream', uploadTimestamp: oneDayAgo},
          ];
          this.allListings = [
              { id: 'lst_demo1', farmerWallet: demoFarmer1, crop: 'Tomatoes (Demo Video)', location: 'West Field', pesticide: 'Copper Spray', pesticideCompany: 'AgriSource', cid: validVideoCID, videoFileHash: 'demo_sha256_hash_tomatoes_placeholder_for_video1', minPrice: 0.8, maxPrice: 1.2, status: 'active', createdAt: oneDayAgo, isNew: true, txHash: 'sim_lst_tx_1' },
              { id: 'lst_demo2', farmerWallet: demoFarmer2, crop: 'Peppers (Demo Video)', location: 'Greenhouse 3', pesticide: 'Neem Oil', pesticideCompany: 'Organics Inc.', cid: validVideoCID, videoFileHash: 'demo_sha256_hash_peppers_placeholder_for_video4', minPrice: 1.0, maxPrice: 1.5, status: 'active', createdAt: threeDaysAgo, isNew: false, txHash: 'sim_lst_tx_2' },
          ];
          this.allFundingRequests = [
              { id: 'fr_demo1', farmerWallet: demoFarmer1, title: 'Organic Strawberry Expansion (Demo)', crop: 'Strawberries (Demo Video)', acres: 2.5, amount: 25, method: 'organic', cid: validVideoCID, videoFileHash: 'demo_sha256_hash_strawberries_placeholder_for_video2', description: 'Expanding organic strawberry fields for higher yields and better market access. Funds will be used for new plants, organic soil amendments, and drip irrigation.', timeline: 6, roi: 18, investorShare: 20, fundedAmount: 10, status: 'partially_funded', createdAt: oneDayAgo, investors: [{investorId: demoInvestor1, amount: 10, txHash:'sim_inv_tx_demo1'}], updates: [{id:'upd1', date: '1 week ago', text:'Initial tilling complete.'}], txHash: 'sim_fr_tx_1' },
              { id: 'fr_demo2', farmerWallet: demoFarmer2, title: 'Hydroponic Lettuce Setup (Demo)', crop: 'Lettuce (Demo Video)', acres: 0.5, amount: 40, method: 'hydroponic', cid: validVideoCID, videoFileHash: 'demo_sha256_hash_lettuce_placeholder_for_video3', description: 'Setting up a new state-of-the-art NFT hydroponic system for year-round lettuce production. Focus on water efficiency and rapid growth cycles.', timeline: 4, roi: 25, investorShare: 30, fundedAmount: 0, status: 'pending', createdAt: oneDayAgo, investors: [], updates: [], txHash: 'sim_fr_tx_2' },
          ];
          const demoBuyerPurchases = [ { id: 'pur_demo1', buyerWallet: demoBuyer1, farmerWallet: demoFarmer1, crop: 'Tomatoes (Demo Video)', location: 'West Field', pesticide: 'Copper Spray', pesticideCompany: 'AgriSource', cid: validVideoCID, videoFileHash: 'demo_sha256_hash_tomatoes_placeholder_for_video1', price: 0.9, date: 'March 10, 2024', txHash: 'sim_pur_tx_demo1' }, ];
          const demoInvestorInvestments = [ { id: 'inv_demo1', investorWallet: demoInvestor1, projectId: 'fr_demo1', projectTitle: 'Organic Strawberry Expansion (Demo)', farmerWallet: demoFarmer1, crop: 'Strawberries (Demo Video)', method: 'organic', description: 'Expanding organic strawberry fields for higher yields and better market access. Funds will be used for new plants, organic soil amendments, and drip irrigation.', acres: 2.5, timeline: 6, roi: 18, investorShare: 20, amount: 10, cid: validVideoCID, videoFileHash: 'demo_sha256_hash_strawberries_placeholder_for_video2', status: 'growing', progress: 30, investmentDate: 'February 15, 2024', txHash: 'sim_inv_tx_demo1' } ];
          const demoInvestorTransactions = [ { id: 'tx_demo1', investorWallet: demoInvestor1, txHash: 'sim_inv_tx_demo1', type: 'investment', amount: 10, date: 'February 15, 2024', projectId: 'fr_demo1', projectTitle: 'Organic Strawberry Expansion (Demo)' }, ];
          const nowTime = Date.now(); const minToMs = (min) => 1000 * 60 * min; const conv1Id = 'conv_demo_f1_i1';
          const demoConversations = [ { id: conv1Id, participants: [demoFarmer1, demoInvestor1].sort(), lastMessageSnippet: 'Sounds good, will review the project terms tonight.', lastMessageTimestamp: new Date(nowTime - minToMs(5)).toISOString() } ];
          const demoMessages = [
              { id: 'msg_demo1a', conversationId: conv1Id, sender: demoFarmer1, receiver: demoInvestor1, text: 'Hi Investor, thanks for showing interest in the Strawberry Expansion project. Let me know if you have questions.', timestamp: new Date(nowTime - minToMs(10)).toISOString(), read: true },
              { id: 'msg_demo1b', conversationId: conv1Id, sender: demoInvestor1, receiver: demoFarmer1, text: 'Hello Farmer! Yes, the project looks promising. What are the projected returns again?', timestamp: new Date(nowTime - minToMs(8)).toISOString(), read: true },
              { id: 'msg_demo1c', conversationId: conv1Id, sender: demoFarmer1, receiver: demoInvestor1, text: 'We are projecting an 18% ROI over 6 months, with a 20% profit share for investors.', timestamp: new Date(nowTime - minToMs(6)).toISOString(), read: true },
              { id: 'msg_demo1d', conversationId: conv1Id, sender: demoInvestor1, receiver: demoFarmer1, text: 'Sounds good, will review the project terms tonight.', timestamp: new Date(nowTime - minToMs(5)).toISOString(), read: false }
          ];
<<<<<<< HEAD
          const demoAvatarChatMessages = [ // NEW for Avatar
=======
          const demoAvatarChatMessages = [
>>>>>>> 08008991
            { id: 'avatar_demo_greet_1', sender: 'bot', text: "Hi! I'm PestiVid Helper. How can I assist you today on our platform?", timestamp: new Date(nowTime - minToMs(1)).toISOString(), readByUser: true }
          ];

          localStorage.setItem('pestiVidAppData', JSON.stringify({
              allListings: this.allListings, allFundingRequests: this.allFundingRequests,
              farmerVideos: demoFarmerVideos, buyerPurchases: demoBuyerPurchases,
              investorInvestments: demoInvestorInvestments, investorTransactions: demoInvestorTransactions,
              messages: demoMessages, conversations: demoConversations,
<<<<<<< HEAD
              chatMessages: [], // Initialize empty for AgriBot
              avatarChatMessages: demoAvatarChatMessages // Initialize for Avatar
=======
              chatMessages: [],
              avatarChatMessages: demoAvatarChatMessages
>>>>>>> 08008991
          }));
          const demoProfiles = {};
          demoProfiles[demoFarmer1] = { role: 'farmer', name: 'Alice Farmer (OID)', email: 'alice.oid@pestivid.sim', phone: '555-0101', memberSince: this.simulateMemberSince(demoFarmer1), authMethod: 'orangeId'};
          demoProfiles[demoFarmer2] = { role: 'farmer', name: 'Bob Farmer (SOL)', email: 'bob.sol@pestivid.sim', phone: '555-0102', memberSince: this.simulateMemberSince(demoFarmer2), authMethod: 'solana'};
          demoProfiles[demoInvestor1] = { role: 'investor', name: 'Charlie Investor (OID)', email: 'charlie.oid@pestivid.sim', phone: '555-0103', memberSince: this.simulateMemberSince(demoInvestor1), authMethod: 'orangeId'};
          demoProfiles[demoBuyer1] = { role: 'buyer', name: 'Dana Buyer (SOL)', email: 'dana.sol@pestivid.sim', phone: '555-0104', memberSince: this.simulateMemberSince(demoBuyer1), authMethod: 'solana'};
          localStorage.setItem('pestiVidUserProfiles', JSON.stringify(demoProfiles));
          this.filterDataForCurrentUser();
        }
      },
      scrollToAndHighlightAgriStreamVideo() { if (!this.targetAgriStreamVideoCid) return; this.highlightedAgriStreamVideoCid = this.targetAgriStreamVideoCid; this.$nextTick(() => { const videoCardRef = this.$refs[`videoCard-${this.targetAgriStreamVideoCid}`]; if (videoCardRef && videoCardRef[0]) { videoCardRef[0].scrollIntoView({ behavior: 'smooth', block: 'center' }); setTimeout(() => { this.highlightedAgriStreamVideoCid = null; this.targetAgriStreamVideoCid = null; }, 2500); } else { this.highlightedAgriStreamVideoCid = null; this.targetAgriStreamVideoCid = null; } }); },
<<<<<<< HEAD
      getOtherParticipantInitial(conv) { if (!conv || !this.isUserAuthenticated) return '?'; const otherP = conv.participants.find(p => p !== this.currentUserIdentifier); if (!otherP) return '?'; const userProfiles = JSON.parse(localStorage.getItem('pestiVidUserProfiles')) || {}; const otherPProfile = userProfiles[otherP]; if (otherPProfile && otherPProfile.name) return otherPProfile.name.charAt(0).toUpperCase(); return otherP.charAt(0).toUpperCase(); },
      getOtherParticipantDisplayAddress(conv) { if (!conv || !this.isUserAuthenticated) return '?'; const otherP = conv.participants.find(p => p !== this.currentUserIdentifier); if (!otherP) return '?'; const userProfiles = JSON.parse(localStorage.getItem('pestiVidUserProfiles')) || {}; const otherPProfile = userProfiles[otherP]; if (otherPProfile && otherPProfile.name) return otherPProfile.name.split(' ')[0]; return `${otherP.substring(0,6)}...${otherP.substring(otherP.length-4)}`; },
      formatTimestamp(isoString, short = false) { if (!isoString) return ''; const date = new Date(isoString); const now = new Date(); const diffSeconds = Math.round((now - date) / 1000); const diffMinutes = Math.round(diffSeconds / 60); const diffHours = Math.round(diffMinutes / 60); const diffDays = Math.round(diffHours / 24); if (short) { if (diffMinutes < 1) return 'now'; if (diffMinutes < 60) return `${diffMinutes}m`; if (diffHours < 24) return `${diffHours}h`; if (diffDays < 7) return date.toLocaleDateString(undefined, { weekday: 'short' }).substring(0,3); return date.toLocaleDateString(undefined, { month: 'short', day: 'numeric' }); } else { if (diffMinutes < 2) return 'Just now'; if (diffMinutes < 60) return `${diffMinutes} minutes ago`; if (diffHours < 24) return date.toLocaleTimeString([], { hour: 'numeric', minute: '2-digit' }); return date.toLocaleDateString([], { month: 'short', day: 'numeric', year: 'numeric' }) + ' ' + date.toLocaleTimeString([], { hour: 'numeric', minute: '2-digit' }); } },
      handlePlantImageUpload(event) { const file = event.target.files[0]; if (file) { this.plantImageFile = file; this.plantImageMimeType = file.type; this.plantImageUrl = URL.createObjectURL(file); this.analysisResultText = ''; this.parsedAnalysis = { plantName: null, diseaseName: null, treatmentRecommended: null }; this.analysisErrorText = ''; } },
      convertFileToBase64(file) { return new Promise((resolve, reject) => { const reader = new FileReader(); reader.readAsDataURL(file); reader.onload = () => { resolve(reader.result.split(',')[1]); }; reader.onerror = error => reject(error); }); },
      async analyzePlant() { if (!this.plantImageFile) { this.analysisErrorText = "Please upload an image first."; return; } if (this.geminiApiKey === 'YOUR_GEMINI_API_KEY_HERE' || !this.geminiApiKey || this.geminiApiKey.length < 30) { this.analysisErrorText = "Gemini API key is missing or invalid. Please configure it in the script."; return; } this.analysisInProgress = true; this.analysisResultText = ''; this.parsedAnalysis = { plantName: null, diseaseName: null, treatmentRecommended: null }; this.analysisErrorText = ''; try { const base64Image = await this.convertFileToBase64(this.plantImageFile); const apiKey = this.geminiApiKey; const url = `https://generativelanguage.googleapis.com/v1beta/models/gemini-1.5-flash:generateContent?key=${apiKey}`; const prompt = `Analyze this image of a plant. Identify the plant if possible, then detect any visible diseases. Based on your findings, provide the following information, each on a new line, formatted exactly as: Plant: [Plant Name or 'Unknown'] Disease: [Disease Name or 'Healthy' or 'Not Apparent' or 'Unknown'] Treatment: [Recommended treatment and/or types of pesticides. If healthy, state 'No treatment needed'. If disease is not apparent or unknown, state 'Cannot recommend treatment without clear disease identification.']. Be concise and focus on actionable recommendations. If the image is not clear or not a plant, state that.`; const payload = { contents: [{ parts: [ { text: prompt }, { inline_data: { mime_type: this.plantImageMimeType, data: base64Image } } ] }], generationConfig: { "temperature": 0.4, "topK": 32, "topP": 1, "maxOutputTokens": 2048, }, safetySettings: [ { "category": "HARM_CATEGORY_HARASSMENT", "threshold": "BLOCK_MEDIUM_AND_ABOVE" }, { "category": "HARM_CATEGORY_HATE_SPEECH", "threshold": "BLOCK_MEDIUM_AND_ABOVE" }, { "category": "HARM_CATEGORY_SEXUALLY_EXPLICIT", "threshold": "BLOCK_MEDIUM_AND_ABOVE" }, { "category": "HARM_CATEGORY_DANGEROUS_CONTENT", "threshold": "BLOCK_MEDIUM_AND_ABOVE" } ] }; const response = await axios.post(url, payload); if (response.data && response.data.candidates && response.data.candidates.length > 0 && response.data.candidates[0].content && response.data.candidates[0].content.parts && response.data.candidates[0].content.parts.length > 0 && response.data.candidates[0].content.parts[0].text) { this.analysisResultText = response.data.candidates[0].content.parts[0].text; this.parseGeminiResponse(this.analysisResultText); } else if (response.data && response.data.promptFeedback && response.data.promptFeedback.blockReason) { this.analysisErrorText = `Analysis blocked by API: ${response.data.promptFeedback.blockReason}. The image or prompt may have violated safety guidelines.`; this.parsedAnalysis = { plantName: 'Blocked', diseaseName: 'Blocked', treatmentRecommended: 'Blocked by API' }; } else { console.error("Unexpected response structure from Gemini API:", response.data); throw new Error("Invalid or empty response structure from Gemini API."); } } catch (error) { console.error("Error analyzing plant image with Gemini:", error); if (error.response) { this.analysisErrorText = `Gemini API Error: ${error.response.status}. ${error.response.data?.error?.message || 'Failed to get details.'}`; if(error.response.status === 400 && error.response.data?.error?.message.toLowerCase().includes("api key not valid")) { this.analysisErrorText += " Please check if the API key is correct and enabled for the Generative Language API in your Google Cloud Project."; } else if (error.response.status === 429) { this.analysisErrorText += " You might have exceeded your API quota."; } } else if (error.request) { this.analysisErrorText = "Network error: Could not reach Gemini API. Check your internet connection."; } else { this.analysisErrorText = "An unexpected error occurred: " + error.message; } this.parsedAnalysis = { plantName: '-', diseaseName: '-', treatmentRecommended: '-' }; } finally { this.analysisInProgress = false; } },
      parseGeminiResponse(text) { const result = { plantName: 'Unknown', diseaseName: 'Not Apparent', treatmentRecommended: 'Could not determine specific treatment.' }; if (!text) { this.parsedAnalysis = result; return; } const lines = text.split('\n').map(line => line.trim()).filter(line => line.length > 0); let currentPlant = null; let currentDisease = null; let currentTreatment = []; lines.forEach(line => { const lowerLine = line.toLowerCase(); if (lowerLine.startsWith('plant:')) { currentPlant = line.substring('plant:'.length).trim(); } else if (lowerLine.startsWith('disease:')) { currentDisease = line.substring('disease:'.length).trim(); } else if (lowerLine.startsWith('treatment:')) { currentTreatment.push(line.substring('treatment:'.length).trim()); } else if (currentTreatment.length > 0) { currentTreatment.push(line); } else if (currentDisease && !currentTreatment.length > 0) { currentTreatment.push(line); } else if (currentPlant && !currentDisease && !currentTreatment.length > 0) { if (lowerLine.includes("healthy") || lowerLine.includes("not apparent") || lowerLine.includes("unknown disease")) { currentDisease = line; } } }); if (currentPlant) result.plantName = currentPlant; if (currentDisease) result.diseaseName = currentDisease; if (currentTreatment.length > 0) result.treatmentRecommended = currentTreatment.join('\n'); if (result.plantName === 'Unknown' && result.diseaseName === 'Not Apparent' && result.treatmentRecommended === 'Could not determine specific treatment.') { const plantMatch = text.match(/Plant:\s*(.*)/i); const diseaseMatch = text.match(/Disease:\s*(.*)/i); const treatmentMatch = text.match(/Treatment:\s*(.*?)(?:\n|$)/is); if (plantMatch && plantMatch[1]) result.plantName = plantMatch[1].trim(); if (diseaseMatch && diseaseMatch[1]) result.diseaseName = diseaseMatch[1].trim(); if (treatmentMatch && treatmentMatch[1]) result.treatmentRecommended = treatmentMatch[1].trim(); } this.parsedAnalysis = result; },
  
      // Groq Chatbot Methods (for page-based AgriBot)
=======
      getOtherParticipantInitial(conv) { if (!conv || !this.isUserAuthenticated) return '?'; const otherP = conv.participants.find(p => p !== this.currentUserIdentifier); if (!otherP) return '?'; return this.getFarmerDisplayIdentifier(otherP, 1).toUpperCase(); },
      getOtherParticipantDisplayAddress(conv) { if (!conv || !this.isUserAuthenticated) return 'Unknown User'; const otherP = conv.participants.find(p => p !== this.currentUserIdentifier); return this.getFarmerDisplayIdentifier(otherP); },
      formatTimestamp(isoString, short = false) { if (!isoString) return ''; const date = new Date(isoString); if (short) { const now = new Date(); const diffMs = now - date; const diffMins = Math.round(diffMs / 60000); const diffHours = Math.round(diffMins / 60); const diffDays = Math.round(diffHours / 24); if (diffMins < 1) return 'now'; if (diffMins < 60) return `${diffMins}m`; if (diffHours < 24) return `${diffHours}h`; if (diffDays < 7) return `${diffDays}d`; return date.toLocaleDateString(undefined, { month: 'short', day: 'numeric' }); } return date.toLocaleString(undefined, { year: 'numeric', month: 'short', day: 'numeric', hour: '2-digit', minute: '2-digit' }); },
      async handlePlantImageUpload(event) {
          const file = event.target.files[0];
          if (file) {
              this.plantImageFile = file;
              this.plantImageUrl = URL.createObjectURL(file);
              this.plantImageMimeType = file.type;
              this.analysisResultText = '';
              this.parsedAnalysis = { plantName: null, diseaseName: null, treatmentRecommended: null };
              this.analysisErrorText = '';
              console.log("Plant image selected:", file.name, file.type);
          }
      },
      async analyzePlant() {
          if (!this.plantImageFile) { alert("Please upload a plant image first."); return; }
          if (!this.geminiApiKey || this.geminiApiKey === 'YOUR_GEMINI_API_KEY_PLACEHOLDER' || this.geminiApiKey.includes('AIzaSyDK')) { // Added more specific check for placeholder
              this.analysisErrorText = "Gemini API Key not configured or is a placeholder. Analysis cannot proceed.";
              alert(this.analysisErrorText); return;
          }
          this.analysisInProgress = true; this.analysisResultText = ''; this.parsedAnalysis = { plantName: null, diseaseName: null, treatmentRecommended: null }; this.analysisErrorText = ''; this.showLoadingModal = true; this.loadingMessage = "Analyzing plant image with AI...";
          const reader = new FileReader();
          reader.readAsDataURL(this.plantImageFile);
          reader.onloadend = async () => {
              const base64Data = reader.result.split(',')[1];
              const requestBody = {
                  contents: [{
                      parts: [
                          { text: "Analyze this image of a plant. Identify the plant, any visible diseases, and suggest organic and common chemical pesticide treatments. Format your response strictly as: PLANT: [Plant Name]; DISEASE: [Disease Name or Healthy]; TREATMENT: [Detailed Treatment Suggestions]." },
                          { inline_data: { mime_type: this.plantImageMimeType, data: base64Data } }
                      ]
                  }],
                  generationConfig: { "temperature": 0.4, "topK": 32, "topP": 1, "maxOutputTokens": 1024, }
              };
              try {
                  const response = await axios.post(`https://generativelanguage.googleapis.com/v1beta/models/gemini-pro-vision:generateContent?key=${this.geminiApiKey}`, requestBody);
                  if (response.data && response.data.candidates && response.data.candidates[0] && response.data.candidates[0].content && response.data.candidates[0].content.parts && response.data.candidates[0].content.parts[0]) {
                      this.analysisResultText = response.data.candidates[0].content.parts[0].text;
                      this.parseAnalysisResult(this.analysisResultText);
                  } else { throw new Error("Unexpected response structure from Gemini API."); }
              } catch (error) {
                  console.error("Error analyzing plant with Gemini:", error);
                  this.analysisErrorText = "Error during analysis: " + (error.response ? JSON.stringify(error.response.data) : error.message);
                  this.addNotification("Plant analysis failed. " + this.analysisErrorText, "error");
              } finally {
                  this.analysisInProgress = false; this.showLoadingModal = false; this.loadingMessage = "";
                  if (!this.parsedAnalysis.plantName && this.analysisResultText) {
                      this.addNotification("AI analysis complete. Could not fully parse the result, showing raw output.", "warning");
                  } else if (this.parsedAnalysis.plantName) {
                      this.addNotification("Plant analysis complete!", "success");
                  }
              }
          };
          reader.onerror = (error) => { console.error("FileReader error:", error); this.analysisErrorText = "Error reading image file."; this.analysisInProgress = false; this.showLoadingModal = false; };
      },
      parseAnalysisResult(text) {
          this.parsedAnalysis = { plantName: "Unknown", diseaseName: "Unknown", treatmentRecommended: "Could not parse suggestions." };
          if (!text || typeof text !== 'string') return;
          const plantMatch = text.match(/PLANT:\s*([^;]+)/i);
          const diseaseMatch = text.match(/DISEASE:\s*([^;]+)/i);
          const treatmentMatch = text.match(/TREATMENT:\s*(.+)/is); // Use 's' flag for dotall
          if (plantMatch && plantMatch[1]) this.parsedAnalysis.plantName = plantMatch[1].trim();
          if (diseaseMatch && diseaseMatch[1]) this.parsedAnalysis.diseaseName = diseaseMatch[1].trim();
          if (treatmentMatch && treatmentMatch[1]) this.parsedAnalysis.treatmentRecommended = treatmentMatch[1].trim();
          if (this.parsedAnalysis.plantName === "Unknown" && this.parsedAnalysis.diseaseName === "Unknown" && text.toLowerCase().includes("healthy")) { this.parsedAnalysis.diseaseName = "Healthy"; }
      },
      renderMarkdown(text) { return text ? marked.parse(text) : ''; },
>>>>>>> 08008991
      initializeChatbot() {
        if (this.chatMessages.length === 0) { // `chatMessages` is for AgriBot
            this.chatMessages.push({
                id: Date.now(),
                sender: 'bot',
                text: "Hello! I'm AgriBot. How can I help you with your farming questions today?"
            });
        }
      },
      async sendChatMessage() { // For page-based AgriBot
          if (!this.chatInput.trim() || this.isGroqLoading) return;
<<<<<<< HEAD
          const userInput = this.chatInput.trim();
          this.chatMessages.push({ id: Date.now(), sender: 'user', text: userInput });
          this.chatInput = '';
          this.isGroqLoading = true;
  
          const messagesForApi = [{ role: 'system', content: this.groqSystemPrompt }];
          const recentHistory = this.chatMessages
              .slice(-7) // Take last 7 messages (user + bot responses)
              .map(msg => ({
                  role: msg.sender === 'user' ? 'user' : 'assistant',
                  content: msg.text
              }));
          messagesForApi.push(...recentHistory);
  
=======
          if (!this.groqApiKey || this.groqApiKey === "YOUR_GROQ_API_KEY" || this.groqApiKey.includes("gsk_")) { // Added more specific check for placeholder
             // this.addNotification("AgriBot API Key not configured or is a placeholder.", "error");
             // this.isGroqLoading = false; return;
             // SIMULATED RESPONSE FOR DEMO WITHOUT REAL KEY
             const userMessageText = this.chatInput.trim();
             const userMessage = { id: Date.now() + '_user', sender: 'user', text: userMessageText };
             this.chatMessages.push(userMessage);
             this.chatInput = '';
             this.isGroqLoading = true;
             this.$nextTick(() => this.scrollToChatBottom());
             setTimeout(() => {
                let botResponseText = "I'm in demo mode. If you asked about '" + userMessageText.substring(0,20) + "...', I'd normally give a detailed answer here!";
                if (userMessageText.toLowerCase().includes("hello") || userMessageText.toLowerCase().includes("hi")) {
                    botResponseText = "Hello there! How can I assist you with your farming needs today?";
                } else if (userMessageText.toLowerCase().includes("tomato blight")) {
                    botResponseText = "For tomato blight, consider using copper-based fungicides or bio-fungicides. Ensure good air circulation and remove affected leaves promptly. For more details, consult local agricultural guidelines.";
                } else if (userMessageText.toLowerCase().includes("pestivid features")) {
                    botResponseText = "PestiVid allows farmers to upload videos of their crops for transparency, sell produce on the marketplace, and seek funding. Buyers can view these videos before purchasing, and investors can fund projects.";
                }
                const botMessage = { id: Date.now() + '_bot_sim', sender: 'bot', text: botResponseText };
                this.chatMessages.push(botMessage);
                this.isGroqLoading = false;
                this.$nextTick(() => this.scrollToChatBottom());
                this.saveDataToLocalStorage();
             }, 1500);
             return; // End of simulated response
          }
          const userMessage = { id: Date.now() + '_user', sender: 'user', text: this.chatInput.trim() };
          this.chatMessages.push(userMessage);
          const currentInput = this.chatInput; this.chatInput = ''; this.isGroqLoading = true; this.$nextTick(() => this.scrollToChatBottom());

          const messagesPayload = this.chatMessages.map(msg => ({ role: msg.sender === 'user' ? 'user' : 'assistant', content: msg.text }));
          messagesPayload.unshift({ role: 'system', content: this.groqSystemPrompt });

>>>>>>> 08008991
          try {
              const response = await axios.post('https://api.groq.com/openai/v1/chat/completions', {
                  messages: messagesForApi,
                  model: 'llama3-8b-8192',
                  temperature: 0.7,
                  max_tokens: 1024,
              }, {
                  headers: {
                      'Authorization': `Bearer ${this.groqApiKey}`,
                      'Content-Type': 'application/json'
                  }
              });
  
              if (response.data.choices && response.data.choices.length > 0) {
                  const botResponse = response.data.choices[0].message.content;
                  this.chatMessages.push({ id: Date.now(), sender: 'bot', text: botResponse });
              } else {
                  this.chatMessages.push({ id: Date.now(), sender: 'bot', text: "Sorry, I couldn't get a response. Please try again." });
              }
          } catch (error) {
              console.error("Error calling Groq API for AgriBot:", error);
              let errorMsg = "Sorry, I encountered an error.";
              if (error.response) {
                  errorMsg += ` (Status: ${error.response.status})`;
                  if (error.response.data && error.response.data.error && error.response.data.error.message) {
                      errorMsg += `: ${error.response.data.error.message}`;
                  }
              }
              this.chatMessages.push({ id: Date.now(), sender: 'bot', text: errorMsg });
          } finally {
              this.isGroqLoading = false;
              this.saveDataToLocalStorage();
          }
      },
      scrollToChatBottom() { // For page-based AgriBot
          const container = this.$refs.chatbotMessagesContainer;
          if (container) {
              this.$nextTick(() => {
                  container.scrollTop = container.scrollHeight;
              });
          }
      },
      renderMarkdown(text) {
        if (window.marked && typeof window.marked.parse === 'function') {
            return window.marked.parse(text || '', { breaks: true, gfm: true });
        }
        return (text || '').replace(/\n/g, '<br>');
      },

      // AVATAR ASSISTANT METHODS (NEW)
      speakText(textToSpeak, onEndCallback = null) {
          if (!('speechSynthesis' in window)) {
              console.warn("Browser does not support Speech Synthesis. Avatar cannot speak.");
              this.avatar.state = this.avatar.expanded ? 'listening' : 'idle';
              if (onEndCallback) onEndCallback();
              return;
          }
          if (speechSynthesis.speaking) { speechSynthesis.cancel(); } // Cancel any previous speech
          const utterance = new SpeechSynthesisUtterance(textToSpeak);
          utterance.lang = 'en-US'; utterance.rate = 1; utterance.pitch = 1;
          // Attempt to get a good voice
          const voices = speechSynthesis.getVoices();
          let selectedVoice = voices.find(voice => voice.name.includes('Google US English') || voice.name.includes('Microsoft David') || voice.name.includes('Samantha'));
          if (!selectedVoice && voices.length > 0) {
              selectedVoice = voices.find(voice => voice.lang.startsWith('en-US')) || voices[0];
          }
          if (selectedVoice) utterance.voice = selectedVoice;

          utterance.onstart = () => { this.avatar.state = 'talking'; };
          utterance.onend = () => { this.avatar.state = this.avatar.expanded ? 'listening' : 'idle'; if (onEndCallback) onEndCallback(); };
          utterance.onerror = (event) => { console.error('SpeechSynthesisUtterance.onerror', event); this.addNotification("Avatar speech error: " + event.error, "error"); this.avatar.state = this.avatar.expanded ? 'listening' : 'idle'; if (onEndCallback) onEndCallback(); };
          speechSynthesis.speak(utterance);
      },
      initializeSpeechRecognition() { // NEW for Avatar
          const SpeechRecognition = window.SpeechRecognition || window.webkitSpeechRecognition;
          if (!SpeechRecognition) {
              this.addNotification("Speech recognition not supported in this browser.", "warning");
              console.warn("STT not supported for Avatar.");
              return;
          }
          if (!this.speechRecognition) { // Initialize only once
              this.speechRecognition = new SpeechRecognition();
              this.speechRecognition.continuous = false; // Get a single phrase
              this.speechRecognition.interimResults = false;
              this.speechRecognition.lang = 'en-US';

              this.speechRecognition.onstart = () => { this.avatar.isListening = true; this.avatar.state = 'listening'; console.log("Avatar STT started."); };
              this.speechRecognition.onresult = (event) => {
                  let transcript = '';
                  for (let i = event.resultIndex; i < event.results.length; ++i) {
                      if (event.results[i].isFinal) { transcript += event.results[i][0].transcript; }
                  }
                  if (transcript) {
                      this.avatar.userInput = (this.avatar.userInput ? this.avatar.userInput + ' ' : '') + transcript;
                      // Optionally auto-send if user stops talking for a bit
                      // setTimeout(() => { if (this.avatar.isListening && this.avatar.userInput === transcript) this.sendAvatarMessage(); }, 1500);
                  }
                  console.log("Avatar STT result:", transcript);
              };
              this.speechRecognition.onerror = (event) => {
                  console.error('SpeechRecognitionError:', event.error);
                  let errorMsg = "Voice input error: " + event.error;
                  if (event.error === 'not-allowed' || event.error === 'service-not-allowed') { errorMsg = "Microphone access denied. Please allow microphone access in browser settings."; }
                  else if (event.error === 'no-speech') { errorMsg = "No speech detected. Please try again."; }
                  this.addNotification(errorMsg, "error");
                  this.avatar.isListening = false;
                  this.avatar.state = this.avatar.expanded ? 'listening' : 'idle';
              };
              this.speechRecognition.onend = () => {
                  this.avatar.isListening = false;
                  if (this.avatar.state === 'listening' && !this.avatar.expanded) { // If closed while listening
                      this.avatar.state = 'idle';
                  } else if (this.avatar.expanded && this.avatar.state === 'listening') {
                      // Remain in listening state UI-wise, but STT engine has stopped.
                      // User needs to click mic again or type.
                  }
                  console.log("Avatar STT ended.");
              };
          }
      },
      toggleAvatarListening() { // NEW for Avatar
        if (!this.speechRecognition) this.initializeSpeechRecognition();
        if (this.speechRecognition) {
            if (this.avatar.isListening) {
                this.speechRecognition.stop(); // This will trigger onend
            } else {
                // Ensure avatar isn't currently speaking before starting STT
                if ('speechSynthesis' in window && speechSynthesis.speaking) {
                    speechSynthesis.cancel(); // Stop TTS
                }
                try {
                    this.speechRecognition.start();
                } catch (e) {
                    console.error("Error starting STT:", e);
                    this.addNotification("Could not start voice input. " + e.message, "error");
                    this.avatar.isListening = false;
                    this.avatar.state = this.avatar.expanded ? 'listening' : 'idle'; // Revert state if start fails
                }
            }
        }
      },
      toggleAvatarExpansion(forceState = null) { // NEW for Avatar
          this.avatar.expanded = forceState !== null ? forceState : !this.avatar.expanded;
          if (this.avatar.expanded) {
<<<<<<< HEAD
              this.avatar.state = 'listening'; // Default to listening when opened
=======
              this.avatar.state = 'listening';
              this.markAvatarMessagesAsRead();
              this.$nextTick(() => this.scrollToAvatarMessagesBottom());
>>>>>>> 08008991
              this.updateAvatarContextAndQuickActions();
              this.clearUnreadAvatarMessages();
              this.$nextTick(() => this.scrollToAvatarMessagesBottom());
              // Initial greeting if no messages or only default greeting
              if (this.avatar.chatMessages.length === 0 || (this.avatar.chatMessages.length === 1 && this.avatar.chatMessages[0].id.startsWith('avatar-greeting-'))) {
                  const greeting = this.getAvatarGreeting();
                  this.avatar.chatMessages = [{ id: 'avatar-greeting-' + Date.now(), sender: 'bot', text: greeting, timestamp: new Date().toISOString(), readByUser: true }];
                  this.speakText(greeting);
              } else { this.avatar.state = 'listening'; }
              this.initializeSpeechRecognition(); // Ensure STT is ready
          } else {
              this.avatar.state = 'idle';
              // Stop STT and TTS if avatar is closed
              if (this.speechRecognition && this.avatar.isListening) { this.speechRecognition.stop(); }
              if ('speechSynthesis' in window && speechSynthesis.speaking) { speechSynthesis.cancel(); }
          }
      },
      getAvatarGreeting() { // NEW for Avatar
          let pageName = this.current.replace(/([A-Z])/g, ' $1').toLowerCase();
          pageName = pageName.split(' ').map(word => word.charAt(0).toUpperCase() + word.slice(1)).join(' ');
          if (this.current === 'landing') return "Hi there! 👋 I'm the PestiVid Helper. How can I assist you today on our platform?";
          return `Welcome to the ${pageName} page! I'm PestiVid Helper. What can I do for you here?`;
      },
      updateAvatarContextAndQuickActions() { // NEW for Avatar
          this.avatar.quickActions = [];
          this.avatar.currentContextText = `User is on the PestiVid platform's '${this.current}' page.`;
          if (this.isUserAuthenticated) {
              this.avatar.currentContextText += ` User is logged in as a '${this.role}'.`;
              if (this.loginMethod) this.avatar.currentContextText += ` Authentication method: ${this.loginMethod}.`;
          } else {
              this.avatar.currentContextText += ` User is not logged in.`;
          }

          switch (this.current) {
              case 'landing': this.avatar.quickActions.push({ id: 'qa_what_is', label: "What is PestiVid?", query: "Explain PestiVid briefly." }, { id: 'qa_get_started', label: "How to get started?", query: "How do I get started with PestiVid?" }); break;
              case 'loginChoice': this.avatar.quickActions.push({ id: 'qa_login_options', label: "Login options?", query: "What are the login options?" }, { id: 'qa_why_solana', label: "Why Solana?", query: "Why do I need a Solana wallet?" }); break;
              case 'roleSelection': this.avatar.quickActions.push({ id: 'qa_explain_roles', label: "Explain roles", query: "Explain the different user roles (farmer, buyer, investor)." }); break;
              case 'farmerPestiVid':
                   if (this.isUserAuthenticated && this.role === 'farmer') { this.avatar.currentContextText += " This is where farmers record crop videos."; this.avatar.quickActions.push({ id: 'qa_record_tips', label: "Recording Tips", query: "Give me tips for recording good PestiVid videos." }, { id: 'qa_ipfs_explain', label: "What is IPFS?", query: "Explain IPFS in simple terms for a farmer." });
                   } else { this.avatar.currentContextText += " This is the video recording page, only for farmers."; this.avatar.quickActions.push({ id: 'qa_farmer_features', label: "Farmer features?", query: "What features are available only for farmers?" }); } break;
              case 'farmerChatbot': this.avatar.currentContextText += " User is on the AgriBot (page-based chatbot) page."; this.avatar.quickActions.push({ id: 'qa_agribot_vs_helper', label: "Difference?", query: "What's the difference between AgriBot and PestiVid Helper?" }); break;
              // ... Add more cases for other pages as needed
              default: this.avatar.quickActions.push({ id: 'qa_general_help', label: "General Help", query: "What can you help me with?" });
          }
      },
      async sendAvatarMessage() { // NEW for Avatar
          if (!this.avatar.userInput.trim() || this.avatar.isProcessing) return;
<<<<<<< HEAD
          if (this.avatar.isListening) { this.speechRecognition.stop(); } // Stop STT if it's running
=======
          if (!this.groqApiKey || this.groqApiKey === "YOUR_GROQ_API_KEY" || !this.groqApiKey.includes("gsk_")) {
             // this.addNotification("Avatar Helper API Key not configured or is placeholder.", "error");
             // this.avatar.isProcessing = false;
             // SIMULATED RESPONSE FOR AVATAR DEMO WITHOUT REAL KEY
             const userText = this.avatar.userInput.trim();
             this.addAvatarMessage(userText, 'user');
             this.avatar.userInput = '';
             this.avatar.isProcessing = true;
             this.avatar.state = 'thinking';
             this.avatar.quickActions = [];
             setTimeout(() => {
                let botResponseText = `Thanks for asking about "${userText.substring(0,20)}...". As a demo avatar, I'm giving a general reply. On the ${this.current} page, you can... [example action].`;
                 if (userText.toLowerCase().includes("navigate to") || userText.toLowerCase().includes("go to")) {
                    let targetPage = null;
                    if (userText.toLowerCase().includes("upload")) targetPage = 'farmerPestiVid';
                    else if (userText.toLowerCase().includes("marketplace")) targetPage = 'buyerAgriSell';
                    else if (userText.toLowerCase().includes("profile")) targetPage = 'userProfile';
                    if (targetPage) {
                        botResponseText = `Okay, I can take you to the ${targetPage.replace('farmer', '').replace('buyer', '').replace('user', '')} page.`;
                        this.handleAvatarQuickAction({ label: `Go to ${targetPage}`, targetPage: targetPage });
                    } else {
                         botResponseText = "I can help you navigate. Which page would you like to go to? (e.g., Upload, Marketplace, Profile)";
                    }
                 } else if (userText.toLowerCase().includes("hello") || userText.toLowerCase().includes("hi")) {
                    botResponseText = "Hello! I'm PestiVid Helper. How can I assist you with the platform features today?";
                 }
                this.addAvatarMessage(botResponseText, 'bot');
                this.speakAvatarResponse(botResponseText);
                this.avatar.isProcessing = false;
                if (!this.avatar.isListening) this.avatar.state = 'listening';
                this.saveDataToLocalStorage();
             }, 1800);
             return; // End of simulated response
          }
>>>>>>> 08008991

          const userInput = this.avatar.userInput.trim();
          this.avatar.chatMessages.push({ id: 'avatar-user-' + Date.now(), sender: 'user', text: userInput, timestamp: new Date().toISOString() });
          this.avatar.userInput = '';
          this.avatar.isProcessing = true;
          this.avatar.state = 'thinking';
<<<<<<< HEAD
          this.$nextTick(() => this.scrollToAvatarMessagesBottom());

          // Construct messages for Groq API
          const messagesForApi = [{ role: 'system', content: this.avatar.systemPrompt }];
          // Add recent chat history (e.g., last 6 messages, user+bot)
          const recentHistory = this.avatar.chatMessages.slice(-6).map(msg => ({
              role: msg.sender === 'user' ? 'user' : 'assistant',
              content: msg.text
          }));
          messagesForApi.push(...recentHistory);
=======
          this.avatar.quickActions = [];
>>>>>>> 08008991

          // Ensure the current user input is the last user message, potentially with added context
          const contextualPrompt = `Current platform context: ${this.avatar.currentContextText}. User question: ${userInput}`;
          // Check if the last message is already the user's input (it should be if just added)
          // If not, or if we want to ensure context is always part of the *last* user message sent to API:
          const lastUserMessageIndex = messagesForApi.map(m => m.role).lastIndexOf('user');
          if (lastUserMessageIndex !== -1 && messagesForApi[lastUserMessageIndex].content !== contextualPrompt) {
             // This case might happen if we decide to resend history with modified last user prompt
             messagesForApi[lastUserMessageIndex].content = contextualPrompt;
          } else if (lastUserMessageIndex === -1 || messagesForApi[lastUserMessageIndex].content !== contextualPrompt) {
             // This is the more likely scenario if recentHistory didn't include the *very latest* userInput
             // We'll ensure the last message IS the contextual one
             if (messagesForApi[messagesForApi.length - 1].role === 'user') {
                messagesForApi[messagesForApi.length - 1].content = contextualPrompt; // Overwrite if last was user
             } else {
                messagesForApi.push({role: 'user', content: contextualPrompt });
             }
          }
<<<<<<< HEAD

=======
          messagesPayload.unshift({ role: 'system', content: systemPromptContent });
>>>>>>> 08008991

          try {
              const response = await axios.post('https://api.groq.com/openai/v1/chat/completions', {
                  messages: messagesForApi,
                  model: 'llama3-8b-8192',
                  temperature: 0.6,
                  max_tokens: 350, // Keep responses relatively short for chat
              }, {
                  headers: {
                      'Authorization': `Bearer ${this.groqApiKey}`, // Using the same key as AgriBot
                      'Content-Type': 'application/json'
                  }
              });

              if (response.data.choices && response.data.choices.length > 0) {
                  const botResponse = response.data.choices[0].message.content;
                  this.avatar.chatMessages.push({ id: 'avatar-bot-' + Date.now(), sender: 'bot', text: botResponse, timestamp: new Date().toISOString(), readByUser: this.avatar.expanded });
                  this.speakText(botResponse.replace(/<\/?[^>]+(>|$)/g, "")); // Speak the stripped text
              } else {
                   let errorText = "Sorry, I couldn't get a response. Please try again.";
                   if(response.data && response.data.promptFeedback && response.data.promptFeedback.blockReason) {
                       errorText = "Response blocked due to safety concerns. Please rephrase your question.";
                   }
                  this.avatar.chatMessages.push({ id: 'avatar-bot-' + Date.now(), sender: 'bot', text: errorText, timestamp: new Date().toISOString(), readByUser: this.avatar.expanded });
                  this.speakText(errorText);
              }
          } catch (error) {
              console.error("Error calling Groq API for Avatar:", error);
              let errorMsg = "Sorry, I encountered an error getting a response.";
               if (error.response) { errorMsg += ` (Status: ${error.response.status})`; if (error.response.status === 401) errorMsg += ". Check your Groq API key."; }
               else if (error.request) { errorMsg += " (Network Error)"; } else { errorMsg += `: ${error.message}`; }
              this.avatar.chatMessages.push({ id: 'avatar-bot-' + Date.now(), sender: 'bot', text: errorMsg, timestamp: new Date().toISOString(), readByUser: this.avatar.expanded });
              this.speakText(errorMsg);
          } finally {
              this.avatar.isProcessing = false;
<<<<<<< HEAD
              // Avatar state will be set by speakText onend, or defaults to listening if expanded
              if (this.avatar.expanded && this.avatar.state !== 'talking') this.avatar.state = 'listening';
              this.$nextTick(() => this.scrollToAvatarMessagesBottom());
              this.saveDataToLocalStorage(); // Save chat with avatar messages
=======
              if (!this.avatar.isListening) this.avatar.state = 'listening';
              this.saveDataToLocalStorage();
          }
      },
      parseAvatarResponseForActions(responseText) {
        // Example: if responseText contains "[action:Go to PestiVid Upload]", create a quick action.
        // This is a very basic parser, can be made more robust.
        const actionRegex = /\[action:([^\]]+)\]/gi;
        let match;
        const newQuickActions = [];
        while ((match = actionRegex.exec(responseText)) !== null) {
            const actionLabel = match[1].trim();
            let actionTarget = '';
            if (actionLabel.toLowerCase().includes('upload') || actionLabel.toLowerCase().includes('pestivid')) actionTarget = 'farmerPestiVid';
            else if (actionLabel.toLowerCase().includes('marketplace') || actionLabel.toLowerCase().includes('buy')) actionTarget = 'buyerAgriSell';
            else if (actionLabel.toLowerCase().includes('funding') && this.role === 'farmer') actionTarget = 'farmerFunding';
            else if (actionLabel.toLowerCase().includes('projects') && this.role === 'investor') actionTarget = 'investorProjects';
            else if (actionLabel.toLowerCase().includes('profile')) actionTarget = 'userProfile';

            if(actionTarget) {
                newQuickActions.push({ id: 'qa_' + Date.now() + '_' + newQuickActions.length, label: actionLabel, targetPage: actionTarget });
            }
        }
        if (newQuickActions.length > 0) this.avatar.quickActions = newQuickActions.slice(0, 3); // Limit to 3 quick actions
      },
      handleAvatarQuickAction(action) {
          if (action.targetPage) {
              this.addAvatarMessage(`Okay, taking you to ${action.label}...`, 'bot');
              this.speakAvatarResponse(`Okay, taking you to ${action.label}.`);
              this.switchPage(action.targetPage);
              this.toggleAvatarExpansion(false);
          }
          this.avatar.quickActions = [];
      },
      scrollToAvatarMessagesBottom() { const container = this.$refs.avatarMessagesContainer; if (container) container.scrollTop = container.scrollHeight; },
      markAvatarMessagesAsRead() { this.avatar.chatMessages.forEach(msg => { if (msg.sender === 'bot') msg.readByUser = true; }); this.saveDataToLocalStorage(); },
      updateAvatarContextAndQuickActions() {
          let context = "";
          let actions = [];
          this.avatar.currentContextText = ""; // Reset previous context

          switch(this.current) {
              case 'landing':
                  context = "This is the main landing page. It describes PestiVid and its features.";
                  actions = [
                      { id: 'qa_lp_getstarted', label: "How do I start?", targetPage: this.isUserAuthenticated ? (this.role ? this.getStartedTarget() : 'roleSelection') : 'loginChoice' },
                      { id: 'qa_lp_whatis', label: "What is PestiVid?", customHandler: () => this.addAvatarMessage("PestiVid is a blockchain-based platform for transparent agriculture, connecting farmers, buyers, and investors!", 'bot') },
                  ];
                  break;
              case 'farmerPestiVid':
                  context = "This is the PestiVid page for farmers to record and upload crop videos to Storj. These videos can be used for AgriStream, selling, or funding requests.";
                  actions = [ { id: 'qa_fpv_howto', label: "How to record?", customHandler: () => this.addAvatarMessage("Fill in crop details, select purpose, then click 'Start Recording'. After stopping, click 'Upload to Storj'. Make sure to allow camera access!", 'bot') } ];
                  break;
              case 'farmerAgriStream':
                  context = "Farmers can view their uploaded videos on AgriStream, manage them, or use them to create new listings or funding requests.";
                  actions = [ { id: 'qa_fas_newlisting', label: "Create Listing?", targetPage: 'farmerSell' }];
                  break;
              case 'buyerAgriSell':
                  context = "This is the marketplace where buyers can browse and purchase crop listings verified by videos.";
                   actions = [ { id: 'qa_bas_howtobuy', label: "How to buy?", customHandler: () => this.addAvatarMessage("Browse listings, click 'Initiate Purchase', enter your offer amount, and confirm. It's a simulated purchase.", 'bot') }];
                  break;
              // Add more cases for other pages
              default:
                  context = `The user is on the ${this.current} page.`;
          }
          this.avatar.currentContextText = context;
          if (actions.length > 0 && this.avatar.chatMessages.length <= 1) { // Show initial quick actions if chat is new
              this.avatar.quickActions = actions.slice(0,2);
          } else if (this.avatar.chatMessages.length > 1) {
             this.avatar.quickActions = []; // Clear quick actions after first interaction typically
>>>>>>> 08008991
          }
      },
      handleAvatarQuickAction(action) { // NEW for Avatar
          this.avatar.userInput = action.query;
          this.sendAvatarMessage();
          this.avatar.quickActions = []; // Clear quick actions after one is used
      },
<<<<<<< HEAD
      scrollToAvatarMessagesBottom() { // NEW for Avatar
          const container = this.$refs.avatarMessagesContainer;
          if (container) {
=======
      speakAvatarResponse(textToSpeak) {
          if (!('speechSynthesis' in window) || !this.avatar.expanded) {
              this.avatar.state = this.avatar.isListening ? 'listening' : 'idle';
              return;
          }
          // Sanitize text a bit for TTS (remove markdown like *)
          const cleanText = textToSpeak.replace(/[*_`]/g, '');

          speechSynthesis.cancel(); // Cancel any previous speech
          const utterance = new SpeechSynthesisUtterance(cleanText);
          utterance.lang = 'en-US';
          utterance.pitch = 1.1;
          utterance.rate = 1;

          this.avatar.state = 'talking';

          utterance.onend = () => {
>>>>>>> 08008991
              this.$nextTick(() => {
                  container.scrollTop = container.scrollHeight;
              });
          }
      },
      clearUnreadAvatarMessages() { // NEW for Avatar
          let changed = false;
          this.avatar.chatMessages.forEach(msg => {
              if (msg.sender === 'bot' && !msg.readByUser) {
                  msg.readByUser = true;
                  changed = true;
              }
          });
          if (changed) { this.saveDataToLocalStorage(); } // Persist read status
      },
    },
    mounted() {
      console.log("PestiVid (Orange ID & Solana) App Mounted.");
      if (!this.initializeOrangeIdSDK()) { console.warn("Orange ID SDK failed to initialize. Orange ID login will not be available."); }
  
      // --- API KEY WARNINGS ---
      if (this.pinataJwt === 'YOUR_PINATA_JWT_MUST_BE_REPLACED_HERE' || !this.pinataJwt || this.pinataJwt.length < 50) {
           console.warn("CONFIG WARNING: Pinata JWT not set or is placeholder. Video uploads WILL FAIL until a valid JWT is provided.");
      }
      if (this.geminiApiKey === 'AIzaSyDK-CIafImL53t0GjL6zGWP10lA0yYcaSs' || !this.geminiApiKey || this.geminiApiKey.length < 30 || this.geminiApiKey.includes("YOUR_GEMINI")) { console.error("CONFIG ERROR: Gemini API Key is still set to placeholder or invalid. Plant recommendation WILL FAIL.");
      } else if (this.geminiApiKey && this.geminiApiKey.startsWith('AIzaSyC')) { console.warn("GEMINI API KEY: Using key starting with 'AIzaSyC'. Ensure it's active and has billing enabled for Generative Language API."); }
      if (!this.groqApiKey || this.groqApiKey === "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" || this.groqApiKey.length < 30 || this.groqApiKey.includes("YOUR_GROQ")) { console.error("CONFIG ERROR: Groq API Key is missing or invalid. AgriBot and Avatar Assistant WILL FAIL."); }
      // --- END API KEY WARNINGS ---
  
      if (window.location.protocol !== 'https:' && window.location.hostname !== 'localhost' && window.location.hostname !== '127.0.0.1') { console.warn("SECURITY WARNING: Page not HTTPS. Camera access and Speech Recognition might fail."); }
      this.loadDataFromLocalStorage();
      if (this.checkOrangeIdCallback()) { return; }
      const userProfiles = JSON.parse(localStorage.getItem('pestiVidUserProfiles')) || {};
      if (!this.isUserAuthenticated && !this.isAuthProcessing && window.solana && window.solana.isPhantom) {
           const lastSolanaUserId = Object.keys(userProfiles).find(id => userProfiles[id].authMethod === 'solana');
           if (lastSolanaUserId) {
              window.solana.request({ method: 'connect', params: { onlyIfTrusted: true } })
                  .then(resp => { if (resp && resp.publicKey && resp.publicKey.toString() === lastSolanaUserId) { console.log("Auto-reconnected to Solana wallet."); this.handleAuthenticationSuccess(resp.publicKey.toString(), 'solana'); } })
                  .catch(err => console.log("Solana auto-reconnect failed or not trusted:", err.message));
           }
      } else if (this.isUserAuthenticated) {
        this.filterDataForCurrentUser();
        if (this.loginMethod === 'orangeId') { this.renderOrangeIdSignOutButton('orange-id-signout-button-container'); }
      }
<<<<<<< HEAD
      setInterval(() => { if(this.isUserAuthenticated && this.role==='investor') this.updateInvestmentProgress(); }, 30000);

      // NEW for Avatar Assistant
      if (this.avatar.visible) {
        if (!this.avatar.expanded) { this.updateAvatarContextAndQuickActions(); } // Set initial context for non-expanded avatar
=======
      if ('speechSynthesis' in window && ('SpeechRecognition' in window || 'webkitSpeechRecognition' in window)) {
>>>>>>> 08008991
        this.initializeSpeechRecognition();
      }
      // Ensure voices are loaded for speech synthesis
      if ('speechSynthesis' in window) {
          speechSynthesis.onvoiceschanged = () => {
              // console.log("Speech synthesis voices loaded.");
              // Could potentially re-initialize TTS aspects if needed here
          };
          // Trigger loading voices if not already loaded (some browsers need this)
          if (speechSynthesis.getVoices().length === 0) {
              speechSynthesis.getVoices();
          }
      }
    }
  });
  window.vueApp = app;
</script>
</body>
</html><|MERGE_RESOLUTION|>--- conflicted
+++ resolved
@@ -974,7 +974,6 @@
       allListings: [], buyerFilters: {crop:'', location:'', pesticideCompany: ''}, showBuyModal: false, selectedListing: null, purchaseAmount: null, purchaseStatus: '', purchaseError: '',
       investorInvestments: [], investorTransactions: [], investorFilters: {crop: '', method: '', minRoi: null, maxAmount: null}, allFundingRequests: [], investmentAmounts: {}, investmentErrors: {}, showInvestmentDetailsModal: false, selectedInvestment: null, selectedInvestmentProject: null,
       showFarmerProfileModal: false, selectedFarmerProfile: null,
-<<<<<<< HEAD
       // ========================================================================
       // !!! CRITICAL: REPLACE THIS PINATA JWT WITH YOUR OWN !!!
       // Get your JWT from https://app.pinata.cloud/keys
@@ -982,23 +981,6 @@
       // ========================================================================
       pinataJwt: 'eyJhbGciOiJIUzI1NiIsInR5cCI6IkpXVCJ9.eyJ1c2VySW5mb3JtYXRpb24iOnsiaWQiOiJiY2Q2N2EzMC1lYmVmLTRiMWYtYjZmMi02OTI1ZGM2OWUzZDUiLCJlbWFpbCI6InRlamFzaW5kdWt1cmk1QGdtYWlsLmNvbSIsImVtYWlsX3ZlcmlmaWVkIjp0cnVlLCJwaW5fcG9saWN5Ijp7InJlZ2lvbnMiOlt7ImRlc2lyZWRSZXBsaWNhdGlvbkNvdW50IjoxLCJpZCI6IkZSQTEifSx7ImRlc2lyZWRSZXBsaWNhdGlvbkNvdW50IjoxLCJpZCI6Ik5ZQzEifV0sInZlcnNpb24iOjF9LCJtZmFfZW5hYmxlZCI6ZmFsc2UsInN0YXR1cyI6IkFDVElWRSJ9LCJhdXRoZW50aWNhdGlvblR5cGUiOiJzY29wZWRLZXkiLCJzY29wZWRLZXlLZXkiOiI4OTY1ODM2MDlhMzE4YjY1N2QzMSIsInNjb3BlZEtleVNlY3JldCI6ImFkNWQ2OTc5NDkwNmFjODAzOGYxOGExNmYwMmIwOTc2NjlhNjQwNDY3MDExODdiZWRmOTdjMmZiMTA2NzdiNmYiLCJleHAiOjE3NzYwOTU3OTF9.dbyd6dnaASvYze1j5zVmPkoiDuQhA3PBczy0LxsRO-U', // Example: 'YOUR_PINATA_JWT_MUST_BE_REPLACED_HERE'
       pinataGateway: 'gateway.pinata.cloud',
-=======
-
-      // Pinata Configuration (Still present for potential IPFS fallback or if mixed content is needed)
-      // For new uploads, this demo will now primarily use Storj if configured.
-      pinataJwt: 'eyJhbGciOiJIUzI1NiIsInR5cCI6IkpXVCJ9.eyJ1c2VySW5mb3JtYXRpb24iOnsiaWQiOiJiY2Q2N2EzMC1lYmVmLTRiMWYtYjZmMi02OTI1ZGM2OWUzZDUiLCJlbWFpbCI6InRlamFzaW5kdWt1cmk1QGdtYWlsLmNvbSIsImVtYWlsX3ZlcmlmaWVkIjp0cnVlLCJwaW5fcG9saWN5Ijp7InJlZ2lvbnMiOlt7ImRlc2lyZWRSZXBsaWNhdGlvbkNvdW50IjoxLCJpZCI6IkZSQTEifSx7ImRlc2lyZWRSZXBsaWNhdGlvbkNvdW50IjoxLCJpZCI6Ik5ZQzEifV0sInZlcnNpb24iOjF9LCJtZmFfZW5hYmxlZCI6ZmFsc2UsInN0YXR1cyI6IkFDVElWRSJ9LCJhdXRoZW50aWNhdGlvblR5cGUiOiJzY29wZWRLZXkiLCJzY29wZWRLZXlLZXkiOiI4OTY1ODM2MDlhMzE4YjY1N2QzMSIsInNjb3BlZEtleVNlY3JldCI6ImFkNWQ2OTc5NDkwNmFjODAzOGYxOGExNmYwMmIwOTc2NjlhNjQwNDY3MDExODdiZWRmOTdjMmZiMTA2NzdiNmYiLCJleHAiOjE3NzYwOTU3OTF9.dbyd6dnaASvYze1j5zVmPkoiDuQhA3PBczy0LxsRO-U', // Keep this structure, but actual JWT needed if using Pinata
-      pinataGateway: 'gateway.pinata.cloud',
-
-      // Storj S3 Configuration - UPDATED WITH YOUR CREDENTIALS
-      storjConfig: {
-        accessKeyId: 'juqnefz7qw2daooplo6ixzwocdsq', // REPLACE with your actual Storj Access Key ID
-        secretAccessKey: 'jztu4esblunw3itukpn5oc3yygayaeew6md6vv4szwj5awqz6bxni', // REPLACE with your actual Storj Secret Access Key
-        endpoint: 'https://gateway.storjshare.io',
-        bucketName: 'pestivid', // YOUR BUCKET NAME IS CORRECTLY SET HERE
-        region: 'us-east-1', // Default region for S3 SDK, Storj may ignore this
-      },
-
->>>>>>> 08008991
       conversations: [], messages: [], activeConversationId: null, messageInputText: '',
       notifications: [], recentNotifications: [],
       showLoadingModal: false, loadingMessage: '',
@@ -1017,7 +999,6 @@
       avatar: {
           visible: true,
           expanded: false,
-<<<<<<< HEAD
           state: 'idle', // idle, talking, thinking, listening
           character: 'farmer', // Can be changed later to 'investor', 'buyer' etc.
           position: 'bottom-right', // 'bottom-left'
@@ -1036,26 +1017,6 @@
           systemPrompt: "You are PestiVid Helper, a friendly and knowledgeable AI assistant for the PestiVid platform. You are represented by a visual avatar. Your goal is to help users navigate the platform, understand its features (like PestiVid video uploads, AgriStream, Marketplace, Funding, PlantRecommend, Messaging, Investment Opportunities, Investor Portfolio, Orange ID & Solana Login), and answer their questions. Be encouraging and clear. If asked about a specific page, try to provide relevant tips. When the user opens your chat, if you have context, offer a relevant quick action or greeting. Keep responses concise for a chat interface. If you provide lists, use markdown for bullet points.",
           isProcessing: false, // True when waiting for LLM response for Avatar
           isListening: false,  // True when SpeechRecognition is active for Avatar
-=======
-          state: 'idle',
-          character: 'farmer',
-          position: 'bottom-right',
-          chatMessages: [],
-          userInput: '',
-          quickActions: [],
-          currentContextText: '',
-          images: {
-              farmer: {
-                  idle: 'https://img.icons8.com/plasticine/100/farmer-male.png',
-                  talking: 'https://img.icons8.com/plasticine/100/farmer-male.png',
-                  thinking: 'https://img.icons8.com/plasticine/100/farmer-male.png',
-                  listening: 'https://img.icons8.com/plasticine/100/farmer-male.png'
-              },
-          },
-          systemPrompt: "You are PestiVid Helper, a friendly and knowledgeable AI assistant for the PestiVid platform. You are represented by a visual avatar. Your goal is to help users navigate the platform, understand its features (like PestiVid video uploads, AgriStream, Marketplace, Funding, PlantRecommend, Messaging, Investment Opportunities, Investor Portfolio, Orange ID & Solana Login), and answer their questions. Be encouraging and clear. If asked about a specific page, try to provide relevant tips. When the user opens your chat, if you have context, offer a relevant quick action or greeting. Keep responses concise for a chat interface. If you provide lists, use markdown for bullet points.",
-          isProcessing: false,
-          isListening: false,
->>>>>>> 08008991
       },
       speechRecognition: null,
     },
@@ -1078,11 +1039,7 @@
       activeConversationPartnerDisplayAddress() { const partnerId = this.activeConversationPartnerIdentifier; if (!partnerId) return '?'; const userProfiles = JSON.parse(localStorage.getItem('pestiVidUserProfiles')) || {}; const partnerProfile = userProfiles[partnerId]; if(partnerProfile && partnerProfile.name) return partnerProfile.name.split(" ")[0]; return `${partnerId.substring(0,6)}...${partnerId.substring(partnerId.length-4)}`; },
       activeConversationPartnerInitial() { const partnerDisplay = this.activeConversationPartnerDisplayAddress; if (!partnerDisplay || partnerDisplay === '?') return '?'; return partnerDisplay.charAt(0).toUpperCase(); },
       unreadMessageCount() { if (!this.isUserAuthenticated) return 0; return this.messages.filter(msg => msg.receiver === this.currentUserIdentifier && !msg.read).length; },
-<<<<<<< HEAD
       unreadAvatarMessagesCount() { // NEW for Avatar
-=======
-      unreadAvatarMessagesCount() {
->>>>>>> 08008991
           if (!this.avatar.expanded && this.avatar.chatMessages) {
               return this.avatar.chatMessages.filter(msg => msg.sender === 'bot' && !msg.readByUser).length;
           }
@@ -1099,11 +1056,7 @@
           if (newPage === 'loginChoice' && !this.isOrangeIdCallback && !this.isUserAuthenticated) { this.$nextTick(() => this.renderOrangeIdLoginWidget()); }
           else if (oldPage === 'loginChoice' && newPage !== 'loginChoice') { this.$nextTick(() => this.unmountOrangeIdLoginWidget()); }
           if (oldPage === 'plantRecommendation' && newPage !== 'plantRecommendation') { this.plantImageFile = null; this.plantImageUrl = null; this.plantImageMimeType = null; this.analysisResultText = ''; this.parsedAnalysis = { plantName: null, diseaseName: null, treatmentRecommended: null }; this.analysisErrorText = ''; }
-<<<<<<< HEAD
           if (newPage === 'farmerChatbot') { this.initializeChatbot(); this.$nextTick(() => this.scrollToChatBottom()); } // For page-based AgriBot
-=======
-          if (newPage === 'farmerChatbot') { this.initializeChatbot(); this.$nextTick(() => this.scrollToChatBottom()); }
->>>>>>> 08008991
 
           // NEW for Avatar
           if (this.avatar.visible && this.avatar.expanded) {
@@ -1113,13 +1066,8 @@
       isUserAuthenticated(isAuthenticated) { this.$nextTick(() => { if (isAuthenticated && this.loginMethod === 'orangeId') { this.renderOrangeIdSignOutButton('orange-id-signout-button-container'); if (this.showMobileMenu) { this.renderOrangeIdSignOutButton('orange-id-signout-button-container-mobile', true); } } else if (!isAuthenticated) { this.unmountOrangeIdSignOutButton('orange-id-signout-button-container'); this.unmountOrangeIdSignOutButton('orange-id-signout-button-container-mobile'); } }); },
       showMobileMenu(isShown) { if (isShown && this.isUserAuthenticated && this.loginMethod === 'orangeId') { this.$nextTick(() => { this.renderOrangeIdSignOutButton('orange-id-signout-button-container-mobile', true); }); } else if (!isShown && this.loginMethod === 'orangeId') { this.unmountOrangeIdSignOutButton('orange-id-signout-button-container-mobile'); } },
       farmerVideos: { handler(newVideos) { if (this.current === 'farmerAgriStream' && this.targetAgriStreamVideoCid) { if (newVideos.some(v => v.cid === this.targetAgriStreamVideoCid)) { this.scrollToAndHighlightAgriStreamVideo(); } } }, deep: true },
-<<<<<<< HEAD
       chatMessages: { handler() { if(this.current === 'farmerChatbot') this.$nextTick(() => this.scrollToChatBottom()); }, deep: true }, // For page-based AgriBot
       'avatar.chatMessages': { // NEW for Avatar
-=======
-      chatMessages: { handler() { if(this.current === 'farmerChatbot') this.$nextTick(() => this.scrollToChatBottom()); }, deep: true },
-      'avatar.chatMessages': {
->>>>>>> 08008991
           handler(newMessages, oldMessages) {
               if (newMessages.length > (oldMessages ? oldMessages.length : 0) ) {
                   const lastMsg = newMessages[newMessages.length - 1];
@@ -1135,11 +1083,7 @@
           },
           deep: true
       },
-<<<<<<< HEAD
       'avatar.isListening'(isListening) { // NEW for Avatar
-=======
-      'avatar.isListening'(isListening) {
->>>>>>> 08008991
         if (isListening && 'speechSynthesis' in window && speechSynthesis.speaking) {
             speechSynthesis.cancel();
             this.avatar.state = 'listening';
@@ -1157,11 +1101,7 @@
               this.isOrangeIdCallback = false;
               this.isAuthProcessing = false;
               this.showLoadingModal = false;
-<<<<<<< HEAD
               this.current = 'loginChoice'; // Redirect to login
-=======
-              this.current = 'loginChoice';
->>>>>>> 08008991
               return;
           }
           this.isOrangeIdCallback = false; this.isAuthProcessing = false; this.showLoadingModal = false;
@@ -1209,40 +1149,25 @@
       stopVideo() { if (this.recordMediaRecorder && this.recordMediaRecorder.state === "recording") this.recordMediaRecorder.stop(); if (this.recordStream) { this.recordStream.getTracks().forEach(t => t.stop()); this.recordStream = null; } this.recording = false; this.showLive = false; },
       async uploadVideo() {
           if (!this.isUserAuthenticated) { alert("Log in."); return; }
-<<<<<<< HEAD
           if (!this.recordBlob) { alert("No video."); return; }
           if (!this.recordForm.crop || !this.recordForm.pesticide || !this.recordForm.location || !this.recordForm.pesticideCompany || !this.recordForm.purpose) { alert("Fill details & purpose."); return; }
   
           if (this.pinataJwt === 'YOUR_PINATA_JWT_MUST_BE_REPLACED_HERE' || !this.pinataJwt || this.pinataJwt.length < 50) {
               const errorMsg = "CRITICAL ERROR: Pinata JWT is not configured correctly. Video uploads WILL FAIL. Please update 'pinataJwt' in the script.";
-=======
-          if (!this.recordBlob) { alert("No video recorded or video is empty. Please record again."); return; }
-          if (this.recordBlob.size === 0) { alert("Recorded video is empty. Please try recording again."); return;}
-          if (!this.recordForm.crop || !this.recordForm.pesticide || !this.recordForm.location || !this.recordForm.pesticideCompany || !this.recordForm.purpose) { alert("Fill all video details & select purpose."); return; }
-
-          if (!this.storjConfig.accessKeyId || !this.storjConfig.secretAccessKey || this.storjConfig.accessKeyId.includes('YOUR_STORJ_ACCESS_KEY_ID') || this.storjConfig.secretAccessKey.includes('YOUR_STORJ_SECRET_ACCESS_KEY')) {
-              const errorMsg = "CRITICAL ERROR: Storj S3 credentials are not configured correctly. Video uploads WILL FAIL. Please update 'storjConfig' in the script with your actual Storj credentials.";
->>>>>>> 08008991
               this.uploadError = errorMsg;
               alert(errorMsg);
               console.error(errorMsg);
               return;
           }
-<<<<<<< HEAD
   
           this.uploading = true; this.uploadCid = ''; this.uploadError = ''; this.lastUploadedVideoPurpose = ''; this.lastUploadedVideoFileHash = ''; // Reset
   
-=======
-
-          this.uploading = true; this.uploadCid = ''; this.uploadError = ''; this.lastUploadedVideoPurpose = ''; this.lastUploadedVideoFileHash = '';
->>>>>>> 08008991
           let videoFileHash = null;
           try {
               this.loadingMessage = "Calculating video integrity hash...";
               this.showLoadingModal = true;
               videoFileHash = await this.calculateFileHash(this.recordBlob);
               this.showLoadingModal = false;
-<<<<<<< HEAD
               if (!videoFileHash) {
                   this.uploadError = "Failed to calculate video file hash. Upload aborted.";
                   this.uploading = false;
@@ -1282,39 +1207,6 @@
           }));
           formData.append('pinataOptions', JSON.stringify({ cidVersion: 1 }));
   
-=======
-              if (!videoFileHash) { this.uploadError = "Failed to calculate video file hash. Upload aborted."; this.uploading = false; alert(this.uploadError); return; }
-              this.lastUploadedVideoFileHash = videoFileHash;
-          } catch (e) { this.showLoadingModal = false; this.uploadError = "Error during video hash calculation: " + e.message; this.uploading = false; alert(this.uploadError); return; }
-
-          this.loadingMessage = "Uploading to Storj..."; this.showLoadingModal = true;
-          AWS.config.update({ accessKeyId: this.storjConfig.accessKeyId, secretAccessKey: this.storjConfig.secretAccessKey, region: this.storjConfig.region, endpoint: new AWS.Endpoint(this.storjConfig.endpoint), s3ForcePathStyle: true, });
-          const s3 = new AWS.S3();
-          const fileExtension = (this.recordBlob.type.split('/')[1] || 'webm').split(';')[0];
-          const farmerIdPart = (this.currentUserIdentifier || 'unknown_user').replace(/[^a-zA-Z0-9_-]/g, '_').substring(0, 10);
-          const cropPart = (this.recordForm.crop || 'unknown_crop').replace(/[^a-zA-Z0-9_-]/g, '_').substring(0, 15);
-          const objectKey = `videos/${farmerIdPart}/${Date.now()}_${cropPart}.${fileExtension}`;
-
-          const params = {
-              Bucket: this.storjConfig.bucketName, // This uses your 'pestivid' bucket name
-              Key: objectKey,
-              Body: this.recordBlob,
-              ContentType: this.recordBlob.type,
-              ACL: 'public-read', // <<< THIS LINE MAKES THE OBJECT PUBLICLY READABLE
-              Metadata: {
-                  'uploaderid': this.currentUserIdentifier,
-                  'role': this.role,
-                  'crop': this.recordForm.crop.trim(),
-                  'pesticide': this.recordForm.pesticide.trim(),
-                  'location': this.recordForm.location.trim(),
-                  'pesticidecompany': this.recordForm.pesticideCompany.trim(),
-                  'purpose': this.recordForm.purpose,
-                  'uploadtimestamp': new Date().toISOString(),
-                  'videofilesha256': videoFileHash
-              }
-          };
-
->>>>>>> 08008991
           try {
               const resp = await axios.post('https://api.pinata.cloud/pinning/pinFileToIPFS', formData, { maxBodyLength: Infinity, headers: { Authorization: `Bearer ${this.pinataJwt}`, 'Content-Type': 'multipart/form-data' } });
               this.uploadCid = resp.data.IpfsHash;
@@ -1342,7 +1234,6 @@
               else { this.addNotification(`Video for "${newVideoData.crop}" added to AgriStream!`, 'success'); }
   
           } catch (e) {
-<<<<<<< HEAD
               this.uploadError = "Upload failed. ";
               if (e.response) { this.uploadError += `Server: ${e.response.status}. ${e.response.data?.error?.details || e.response.data?.error || e.message}`; if (e.response.status === 401) this.uploadError += " Bad Pinata JWT (check it's valid & has pinning permissions)."; }
               else if (e.request) { this.uploadError += " Network/CORS error."; }
@@ -1355,28 +1246,6 @@
               this.uploading = false;
               this.showLoadingModal = false;
           }
-=======
-              this.uploadError = "Storj Upload failed. ";
-              if (e.code === 'InvalidAccessKeyId' || e.code === 'SignatureDoesNotMatch') this.uploadError += "Invalid Storj S3 credentials. ";
-              else if (e.message && e.message.toLowerCase().includes('cors')) this.uploadError += "CORS policy issue. Check bucket CORS settings in Storj console. ";
-              else if (e.code === 'NoSuchBucket') this.uploadError += `Bucket '${this.storjConfig.bucketName}' not found or inaccessible. `;
-              else if (e.name === 'NetworkingError') this.uploadError += "Network error. Check connection or Storj endpoint. ";
-              this.uploadError += (e.message || "Unknown error");
-              console.error("Storj Upload Error Details:", e); alert(this.uploadError);
-              this.uploadCid = ''; this.lastUploadedVideoFileHash = '';
-          } finally { this.uploading = false; this.showLoadingModal = false; }
-      },
-      getVideoUrl(objectKeyOrCid, storageType = null) {
-          let type = storageType;
-          if (!type && objectKeyOrCid) {
-              if (typeof objectKeyOrCid === 'string' && (objectKeyOrCid.startsWith('bafy') || objectKeyOrCid.startsWith('Qm'))) type = 'ipfs';
-              else if (typeof objectKeyOrCid === 'string' && objectKeyOrCid.includes('/')) type = 'storj';
-              else type = 'ipfs';
-          }
-          if (type === 'storj' && objectKeyOrCid) return `${this.storjConfig.endpoint}/${this.storjConfig.bucketName}/${objectKeyOrCid}`;
-          else if (type === 'ipfs' && objectKeyOrCid) return `https://${this.pinataGateway}/ipfs/${objectKeyOrCid}`;
-          return "";
->>>>>>> 08008991
       },
       ipfsUrl(cid) { return cid ? `https://${this.pinataGateway}/ipfs/${cid}` : ""; },
       isListed(cid) { return this.farmerListings.some(l => l.cid === cid && l.farmerWallet === this.currentUserIdentifier); },
@@ -1588,11 +1457,7 @@
           if (globalBroadcast && this.isUserAuthenticated) {
               const newNotification = { id: 'notif_global_' + Date.now(), message: message, type: type, timestamp: Date.now(), show: false };
               this.notifications.push(newNotification);
-<<<<<<< HEAD
               if (this.recentNotifications.length === 0 || !this.recentNotifications.some(n => n.message === message && Date.now() - n.timestamp < 10000)) { // Avoid spamming same global notif
-=======
-              if (this.recentNotifications.length === 0 || !this.recentNotifications.some(n => n.message === message && Date.now() - n.timestamp < 10000)) {
->>>>>>> 08008991
                   this.showNextToastNotification();
               }
               console.log(`GLOBAL BROADCAST (Demo): ${message}`);
@@ -1610,11 +1475,7 @@
       dismissNotification(id) { const index = this.recentNotifications.findIndex(n => n.id === id); if (index > -1) { if (this.recentNotifications[index].timeoutId) clearTimeout(this.recentNotifications[index].timeoutId); this.$set(this.recentNotifications[index], 'show', false); setTimeout(() => { const removeIndex = this.recentNotifications.findIndex(n => n.id === id); if (removeIndex > -1) this.recentNotifications.splice(removeIndex, 1); this.$nextTick(() => this.showNextToastNotification()); }, 400); } },
       notifyBuyersAboutListing(listing, markAsSent = false) { if (markAsSent) {const idx = this.allListings.findIndex(l=>l.id === listing.id); if(idx>-1) this.allListings[idx].notificationSent = true; if(this.role==='farmer') {const fidx = this.farmerListings.findIndex(l=>l.id === listing.id); if(fidx>-1) this.farmerListings[fidx].notificationSent=true;}} this.addNotification(`New listing: "${listing.crop}" from ${this.getFarmerDisplayIdentifier(listing.farmerWallet)}... available!`, 'info'); if (this.role === 'buyer' && this.currentUserIdentifier !== listing.farmerWallet) this.addNotification(`Check new listing for "${listing.crop}"!`, 'info'); console.log(`SIM: Notifying buyers about listing ${listing.id}`); },
       notifyInvestorsAboutFunding(request, markAsSent = false) { if (markAsSent) {/* mark notificationSent */} this.addNotification(`New funding: "${request.title}" by ${this.getFarmerDisplayIdentifier(request.farmerWallet)}... seeking investors!`, 'info'); if (this.role === 'investor' && this.currentUserIdentifier !== request.farmerWallet) this.addNotification(`New project "${request.title}" needs funding!`, 'info'); console.log(`SIM: Notifying investors about funding ${request.id}`); },
-<<<<<<< HEAD
       saveDataToLocalStorage() { localStorage.setItem('pestiVidAppData', JSON.stringify({ allListings: this.allListings, allFundingRequests: this.allFundingRequests, farmerVideos: this.getAllFarmerVideos(), buyerPurchases: this.getAllBuyerPurchases(), investorInvestments: this.getAllInvestorInvestments(), investorTransactions: this.getAllInvestorTransactions(), messages: this.messages, conversations: this.conversations, chatMessages: this.chatMessages, avatarChatMessages: this.avatar.chatMessages, })); }, // Added avatarChatMessages
-=======
-      saveDataToLocalStorage() { localStorage.setItem('pestiVidAppData', JSON.stringify({ allListings: this.allListings, allFundingRequests: this.allFundingRequests, farmerVideos: this.getAllFarmerVideos(), buyerPurchases: this.getAllBuyerPurchases(), investorInvestments: this.getAllInvestorInvestments(), investorTransactions: this.getAllInvestorTransactions(), messages: this.messages, conversations: this.conversations, chatMessages: this.chatMessages, avatarChatMessages: this.avatar.chatMessages, })); },
->>>>>>> 08008991
       getAllFarmerVideos() { const data = JSON.parse(localStorage.getItem('pestiVidAppData') || '{}'); let all = data.farmerVideos || []; if (this.isUserAuthenticated && this.farmerVideos.length > 0) { const userCIDs = new Set(this.farmerVideos.map(v => v.cid)); all = all.filter(v => !userCIDs.has(v.cid) || v.farmerWallet !== this.currentUserIdentifier); all.push(...this.farmerVideos); } return [...new Map(all.map(item => [item.cid + item.farmerWallet, item])).values()]; },
       getAllBuyerPurchases() { const data = JSON.parse(localStorage.getItem('pestiVidAppData') || '{}'); let all = data.buyerPurchases || []; if (this.isUserAuthenticated && this.buyerPurchases.length > 0) { const userIDs = new Set(this.buyerPurchases.map(p => p.id)); all = all.filter(p => !userIDs.has(p.id) || p.buyerWallet !== this.currentUserIdentifier); all.push(...this.buyerPurchases); } return [...new Map(all.map(item => [item.id, item])).values()]; },
       getAllInvestorInvestments() { const data = JSON.parse(localStorage.getItem('pestiVidAppData') || '{}'); let all = data.investorInvestments || []; if (this.isUserAuthenticated && this.investorInvestments.length > 0) { const userIDs = new Set(this.investorInvestments.map(i => i.id)); all = all.filter(i => !userIDs.has(i.id) || i.investorWallet !== this.currentUserIdentifier); all.push(...this.investorInvestments); } return [...new Map(all.map(item => [item.id, item])).values()]; },
@@ -1628,13 +1489,8 @@
                 this.allFundingRequests = appData.allFundingRequests || [];
                 this.messages = appData.messages || [];
                 this.conversations = appData.conversations || [];
-<<<<<<< HEAD
                 this.chatMessages = appData.chatMessages || []; // For page-based AgriBot
                 this.avatar.chatMessages = appData.avatarChatMessages || []; // NEW for Avatar Assistant
-=======
-                this.chatMessages = appData.chatMessages || [];
-                this.avatar.chatMessages = appData.avatarChatMessages || [];
->>>>>>> 08008991
 
                 if (this.current === 'farmerChatbot') this.initializeChatbot();
                 if (!this.currentUserIdentifier) {
@@ -1666,7 +1522,6 @@
         if (appDataString) {
           try {
             const existingData = JSON.parse(appDataString);
-<<<<<<< HEAD
             const hasHashStructure = (arr) => arr && arr.length > 0 && arr.every(item => typeof item.videoFileHash === 'string' || item.videoFileHash === undefined || item.videoFileHash === null);
   
             if (
@@ -1684,19 +1539,6 @@
               this.chatMessages = existingData.chatMessages || []; // AgriBot
               this.avatar.chatMessages = existingData.avatarChatMessages || []; // Avatar
               const allFarmerVideosFromStorage = existingData.farmerVideos || [];
-=======
-            const hasStorageTypeStructure = (arr) => arr && arr.length > 0 && arr.every(item => typeof item.storageType === 'string' || typeof item.videoStorageType === 'string' || item.storageType === undefined || item.videoStorageType === undefined); // Allow undefined for older data
-
-            if ( hasStorageTypeStructure(existingData.allListings) && hasStorageTypeStructure(existingData.allFundingRequests) && hasStorageTypeStructure(existingData.farmerVideos) &&
-                 hasStorageTypeStructure(existingData.buyerPurchases) && hasStorageTypeStructure(existingData.investorInvestments) && (existingData.allFundingRequests?.length > 0 || existingData.allListings?.length > 0 || existingData.farmerVideos?.length > 0) ) {
-              this.allListings = (existingData.allListings || []).map(l => ({...l, storageType: l.storageType || 'ipfs'})); // Default to ipfs if missing
-              this.allFundingRequests = (existingData.allFundingRequests || []).map(r => ({...r, videoStorageType: r.videoStorageType || 'ipfs'}));
-              this.messages = existingData.messages || [];
-              this.conversations = existingData.conversations || [];
-              this.chatMessages = existingData.chatMessages || [];
-              this.avatar.chatMessages = existingData.avatarChatMessages || [];
-              const allFarmerVideosFromStorage = (existingData.farmerVideos || []).map(v => ({...v, storageType: v.storageType || 'ipfs'}));
->>>>>>> 08008991
               this.farmerVideos = allFarmerVideosFromStorage.filter(v => this.isUserAuthenticated && v.farmerWallet === this.currentUserIdentifier);
               this.filterDataForCurrentUser();
               loadFreshDemo = false;
@@ -1742,11 +1584,7 @@
               { id: 'msg_demo1c', conversationId: conv1Id, sender: demoFarmer1, receiver: demoInvestor1, text: 'We are projecting an 18% ROI over 6 months, with a 20% profit share for investors.', timestamp: new Date(nowTime - minToMs(6)).toISOString(), read: true },
               { id: 'msg_demo1d', conversationId: conv1Id, sender: demoInvestor1, receiver: demoFarmer1, text: 'Sounds good, will review the project terms tonight.', timestamp: new Date(nowTime - minToMs(5)).toISOString(), read: false }
           ];
-<<<<<<< HEAD
           const demoAvatarChatMessages = [ // NEW for Avatar
-=======
-          const demoAvatarChatMessages = [
->>>>>>> 08008991
             { id: 'avatar_demo_greet_1', sender: 'bot', text: "Hi! I'm PestiVid Helper. How can I assist you today on our platform?", timestamp: new Date(nowTime - minToMs(1)).toISOString(), readByUser: true }
           ];
 
@@ -1755,13 +1593,8 @@
               farmerVideos: demoFarmerVideos, buyerPurchases: demoBuyerPurchases,
               investorInvestments: demoInvestorInvestments, investorTransactions: demoInvestorTransactions,
               messages: demoMessages, conversations: demoConversations,
-<<<<<<< HEAD
               chatMessages: [], // Initialize empty for AgriBot
               avatarChatMessages: demoAvatarChatMessages // Initialize for Avatar
-=======
-              chatMessages: [],
-              avatarChatMessages: demoAvatarChatMessages
->>>>>>> 08008991
           }));
           const demoProfiles = {};
           demoProfiles[demoFarmer1] = { role: 'farmer', name: 'Alice Farmer (OID)', email: 'alice.oid@pestivid.sim', phone: '555-0101', memberSince: this.simulateMemberSince(demoFarmer1), authMethod: 'orangeId'};
@@ -1773,7 +1606,6 @@
         }
       },
       scrollToAndHighlightAgriStreamVideo() { if (!this.targetAgriStreamVideoCid) return; this.highlightedAgriStreamVideoCid = this.targetAgriStreamVideoCid; this.$nextTick(() => { const videoCardRef = this.$refs[`videoCard-${this.targetAgriStreamVideoCid}`]; if (videoCardRef && videoCardRef[0]) { videoCardRef[0].scrollIntoView({ behavior: 'smooth', block: 'center' }); setTimeout(() => { this.highlightedAgriStreamVideoCid = null; this.targetAgriStreamVideoCid = null; }, 2500); } else { this.highlightedAgriStreamVideoCid = null; this.targetAgriStreamVideoCid = null; } }); },
-<<<<<<< HEAD
       getOtherParticipantInitial(conv) { if (!conv || !this.isUserAuthenticated) return '?'; const otherP = conv.participants.find(p => p !== this.currentUserIdentifier); if (!otherP) return '?'; const userProfiles = JSON.parse(localStorage.getItem('pestiVidUserProfiles')) || {}; const otherPProfile = userProfiles[otherP]; if (otherPProfile && otherPProfile.name) return otherPProfile.name.charAt(0).toUpperCase(); return otherP.charAt(0).toUpperCase(); },
       getOtherParticipantDisplayAddress(conv) { if (!conv || !this.isUserAuthenticated) return '?'; const otherP = conv.participants.find(p => p !== this.currentUserIdentifier); if (!otherP) return '?'; const userProfiles = JSON.parse(localStorage.getItem('pestiVidUserProfiles')) || {}; const otherPProfile = userProfiles[otherP]; if (otherPProfile && otherPProfile.name) return otherPProfile.name.split(' ')[0]; return `${otherP.substring(0,6)}...${otherP.substring(otherP.length-4)}`; },
       formatTimestamp(isoString, short = false) { if (!isoString) return ''; const date = new Date(isoString); const now = new Date(); const diffSeconds = Math.round((now - date) / 1000); const diffMinutes = Math.round(diffSeconds / 60); const diffHours = Math.round(diffMinutes / 60); const diffDays = Math.round(diffHours / 24); if (short) { if (diffMinutes < 1) return 'now'; if (diffMinutes < 60) return `${diffMinutes}m`; if (diffHours < 24) return `${diffHours}h`; if (diffDays < 7) return date.toLocaleDateString(undefined, { weekday: 'short' }).substring(0,3); return date.toLocaleDateString(undefined, { month: 'short', day: 'numeric' }); } else { if (diffMinutes < 2) return 'Just now'; if (diffMinutes < 60) return `${diffMinutes} minutes ago`; if (diffHours < 24) return date.toLocaleTimeString([], { hour: 'numeric', minute: '2-digit' }); return date.toLocaleDateString([], { month: 'short', day: 'numeric', year: 'numeric' }) + ' ' + date.toLocaleTimeString([], { hour: 'numeric', minute: '2-digit' }); } },
@@ -1783,76 +1615,6 @@
       parseGeminiResponse(text) { const result = { plantName: 'Unknown', diseaseName: 'Not Apparent', treatmentRecommended: 'Could not determine specific treatment.' }; if (!text) { this.parsedAnalysis = result; return; } const lines = text.split('\n').map(line => line.trim()).filter(line => line.length > 0); let currentPlant = null; let currentDisease = null; let currentTreatment = []; lines.forEach(line => { const lowerLine = line.toLowerCase(); if (lowerLine.startsWith('plant:')) { currentPlant = line.substring('plant:'.length).trim(); } else if (lowerLine.startsWith('disease:')) { currentDisease = line.substring('disease:'.length).trim(); } else if (lowerLine.startsWith('treatment:')) { currentTreatment.push(line.substring('treatment:'.length).trim()); } else if (currentTreatment.length > 0) { currentTreatment.push(line); } else if (currentDisease && !currentTreatment.length > 0) { currentTreatment.push(line); } else if (currentPlant && !currentDisease && !currentTreatment.length > 0) { if (lowerLine.includes("healthy") || lowerLine.includes("not apparent") || lowerLine.includes("unknown disease")) { currentDisease = line; } } }); if (currentPlant) result.plantName = currentPlant; if (currentDisease) result.diseaseName = currentDisease; if (currentTreatment.length > 0) result.treatmentRecommended = currentTreatment.join('\n'); if (result.plantName === 'Unknown' && result.diseaseName === 'Not Apparent' && result.treatmentRecommended === 'Could not determine specific treatment.') { const plantMatch = text.match(/Plant:\s*(.*)/i); const diseaseMatch = text.match(/Disease:\s*(.*)/i); const treatmentMatch = text.match(/Treatment:\s*(.*?)(?:\n|$)/is); if (plantMatch && plantMatch[1]) result.plantName = plantMatch[1].trim(); if (diseaseMatch && diseaseMatch[1]) result.diseaseName = diseaseMatch[1].trim(); if (treatmentMatch && treatmentMatch[1]) result.treatmentRecommended = treatmentMatch[1].trim(); } this.parsedAnalysis = result; },
   
       // Groq Chatbot Methods (for page-based AgriBot)
-=======
-      getOtherParticipantInitial(conv) { if (!conv || !this.isUserAuthenticated) return '?'; const otherP = conv.participants.find(p => p !== this.currentUserIdentifier); if (!otherP) return '?'; return this.getFarmerDisplayIdentifier(otherP, 1).toUpperCase(); },
-      getOtherParticipantDisplayAddress(conv) { if (!conv || !this.isUserAuthenticated) return 'Unknown User'; const otherP = conv.participants.find(p => p !== this.currentUserIdentifier); return this.getFarmerDisplayIdentifier(otherP); },
-      formatTimestamp(isoString, short = false) { if (!isoString) return ''; const date = new Date(isoString); if (short) { const now = new Date(); const diffMs = now - date; const diffMins = Math.round(diffMs / 60000); const diffHours = Math.round(diffMins / 60); const diffDays = Math.round(diffHours / 24); if (diffMins < 1) return 'now'; if (diffMins < 60) return `${diffMins}m`; if (diffHours < 24) return `${diffHours}h`; if (diffDays < 7) return `${diffDays}d`; return date.toLocaleDateString(undefined, { month: 'short', day: 'numeric' }); } return date.toLocaleString(undefined, { year: 'numeric', month: 'short', day: 'numeric', hour: '2-digit', minute: '2-digit' }); },
-      async handlePlantImageUpload(event) {
-          const file = event.target.files[0];
-          if (file) {
-              this.plantImageFile = file;
-              this.plantImageUrl = URL.createObjectURL(file);
-              this.plantImageMimeType = file.type;
-              this.analysisResultText = '';
-              this.parsedAnalysis = { plantName: null, diseaseName: null, treatmentRecommended: null };
-              this.analysisErrorText = '';
-              console.log("Plant image selected:", file.name, file.type);
-          }
-      },
-      async analyzePlant() {
-          if (!this.plantImageFile) { alert("Please upload a plant image first."); return; }
-          if (!this.geminiApiKey || this.geminiApiKey === 'YOUR_GEMINI_API_KEY_PLACEHOLDER' || this.geminiApiKey.includes('AIzaSyDK')) { // Added more specific check for placeholder
-              this.analysisErrorText = "Gemini API Key not configured or is a placeholder. Analysis cannot proceed.";
-              alert(this.analysisErrorText); return;
-          }
-          this.analysisInProgress = true; this.analysisResultText = ''; this.parsedAnalysis = { plantName: null, diseaseName: null, treatmentRecommended: null }; this.analysisErrorText = ''; this.showLoadingModal = true; this.loadingMessage = "Analyzing plant image with AI...";
-          const reader = new FileReader();
-          reader.readAsDataURL(this.plantImageFile);
-          reader.onloadend = async () => {
-              const base64Data = reader.result.split(',')[1];
-              const requestBody = {
-                  contents: [{
-                      parts: [
-                          { text: "Analyze this image of a plant. Identify the plant, any visible diseases, and suggest organic and common chemical pesticide treatments. Format your response strictly as: PLANT: [Plant Name]; DISEASE: [Disease Name or Healthy]; TREATMENT: [Detailed Treatment Suggestions]." },
-                          { inline_data: { mime_type: this.plantImageMimeType, data: base64Data } }
-                      ]
-                  }],
-                  generationConfig: { "temperature": 0.4, "topK": 32, "topP": 1, "maxOutputTokens": 1024, }
-              };
-              try {
-                  const response = await axios.post(`https://generativelanguage.googleapis.com/v1beta/models/gemini-pro-vision:generateContent?key=${this.geminiApiKey}`, requestBody);
-                  if (response.data && response.data.candidates && response.data.candidates[0] && response.data.candidates[0].content && response.data.candidates[0].content.parts && response.data.candidates[0].content.parts[0]) {
-                      this.analysisResultText = response.data.candidates[0].content.parts[0].text;
-                      this.parseAnalysisResult(this.analysisResultText);
-                  } else { throw new Error("Unexpected response structure from Gemini API."); }
-              } catch (error) {
-                  console.error("Error analyzing plant with Gemini:", error);
-                  this.analysisErrorText = "Error during analysis: " + (error.response ? JSON.stringify(error.response.data) : error.message);
-                  this.addNotification("Plant analysis failed. " + this.analysisErrorText, "error");
-              } finally {
-                  this.analysisInProgress = false; this.showLoadingModal = false; this.loadingMessage = "";
-                  if (!this.parsedAnalysis.plantName && this.analysisResultText) {
-                      this.addNotification("AI analysis complete. Could not fully parse the result, showing raw output.", "warning");
-                  } else if (this.parsedAnalysis.plantName) {
-                      this.addNotification("Plant analysis complete!", "success");
-                  }
-              }
-          };
-          reader.onerror = (error) => { console.error("FileReader error:", error); this.analysisErrorText = "Error reading image file."; this.analysisInProgress = false; this.showLoadingModal = false; };
-      },
-      parseAnalysisResult(text) {
-          this.parsedAnalysis = { plantName: "Unknown", diseaseName: "Unknown", treatmentRecommended: "Could not parse suggestions." };
-          if (!text || typeof text !== 'string') return;
-          const plantMatch = text.match(/PLANT:\s*([^;]+)/i);
-          const diseaseMatch = text.match(/DISEASE:\s*([^;]+)/i);
-          const treatmentMatch = text.match(/TREATMENT:\s*(.+)/is); // Use 's' flag for dotall
-          if (plantMatch && plantMatch[1]) this.parsedAnalysis.plantName = plantMatch[1].trim();
-          if (diseaseMatch && diseaseMatch[1]) this.parsedAnalysis.diseaseName = diseaseMatch[1].trim();
-          if (treatmentMatch && treatmentMatch[1]) this.parsedAnalysis.treatmentRecommended = treatmentMatch[1].trim();
-          if (this.parsedAnalysis.plantName === "Unknown" && this.parsedAnalysis.diseaseName === "Unknown" && text.toLowerCase().includes("healthy")) { this.parsedAnalysis.diseaseName = "Healthy"; }
-      },
-      renderMarkdown(text) { return text ? marked.parse(text) : ''; },
->>>>>>> 08008991
       initializeChatbot() {
         if (this.chatMessages.length === 0) { // `chatMessages` is for AgriBot
             this.chatMessages.push({
@@ -1864,7 +1626,6 @@
       },
       async sendChatMessage() { // For page-based AgriBot
           if (!this.chatInput.trim() || this.isGroqLoading) return;
-<<<<<<< HEAD
           const userInput = this.chatInput.trim();
           this.chatMessages.push({ id: Date.now(), sender: 'user', text: userInput });
           this.chatInput = '';
@@ -1879,42 +1640,6 @@
               }));
           messagesForApi.push(...recentHistory);
   
-=======
-          if (!this.groqApiKey || this.groqApiKey === "YOUR_GROQ_API_KEY" || this.groqApiKey.includes("gsk_")) { // Added more specific check for placeholder
-             // this.addNotification("AgriBot API Key not configured or is a placeholder.", "error");
-             // this.isGroqLoading = false; return;
-             // SIMULATED RESPONSE FOR DEMO WITHOUT REAL KEY
-             const userMessageText = this.chatInput.trim();
-             const userMessage = { id: Date.now() + '_user', sender: 'user', text: userMessageText };
-             this.chatMessages.push(userMessage);
-             this.chatInput = '';
-             this.isGroqLoading = true;
-             this.$nextTick(() => this.scrollToChatBottom());
-             setTimeout(() => {
-                let botResponseText = "I'm in demo mode. If you asked about '" + userMessageText.substring(0,20) + "...', I'd normally give a detailed answer here!";
-                if (userMessageText.toLowerCase().includes("hello") || userMessageText.toLowerCase().includes("hi")) {
-                    botResponseText = "Hello there! How can I assist you with your farming needs today?";
-                } else if (userMessageText.toLowerCase().includes("tomato blight")) {
-                    botResponseText = "For tomato blight, consider using copper-based fungicides or bio-fungicides. Ensure good air circulation and remove affected leaves promptly. For more details, consult local agricultural guidelines.";
-                } else if (userMessageText.toLowerCase().includes("pestivid features")) {
-                    botResponseText = "PestiVid allows farmers to upload videos of their crops for transparency, sell produce on the marketplace, and seek funding. Buyers can view these videos before purchasing, and investors can fund projects.";
-                }
-                const botMessage = { id: Date.now() + '_bot_sim', sender: 'bot', text: botResponseText };
-                this.chatMessages.push(botMessage);
-                this.isGroqLoading = false;
-                this.$nextTick(() => this.scrollToChatBottom());
-                this.saveDataToLocalStorage();
-             }, 1500);
-             return; // End of simulated response
-          }
-          const userMessage = { id: Date.now() + '_user', sender: 'user', text: this.chatInput.trim() };
-          this.chatMessages.push(userMessage);
-          const currentInput = this.chatInput; this.chatInput = ''; this.isGroqLoading = true; this.$nextTick(() => this.scrollToChatBottom());
-
-          const messagesPayload = this.chatMessages.map(msg => ({ role: msg.sender === 'user' ? 'user' : 'assistant', content: msg.text }));
-          messagesPayload.unshift({ role: 'system', content: this.groqSystemPrompt });
-
->>>>>>> 08008991
           try {
               const response = await axios.post('https://api.groq.com/openai/v1/chat/completions', {
                   messages: messagesForApi,
@@ -2059,13 +1784,7 @@
       toggleAvatarExpansion(forceState = null) { // NEW for Avatar
           this.avatar.expanded = forceState !== null ? forceState : !this.avatar.expanded;
           if (this.avatar.expanded) {
-<<<<<<< HEAD
               this.avatar.state = 'listening'; // Default to listening when opened
-=======
-              this.avatar.state = 'listening';
-              this.markAvatarMessagesAsRead();
-              this.$nextTick(() => this.scrollToAvatarMessagesBottom());
->>>>>>> 08008991
               this.updateAvatarContextAndQuickActions();
               this.clearUnreadAvatarMessages();
               this.$nextTick(() => this.scrollToAvatarMessagesBottom());
@@ -2113,51 +1832,13 @@
       },
       async sendAvatarMessage() { // NEW for Avatar
           if (!this.avatar.userInput.trim() || this.avatar.isProcessing) return;
-<<<<<<< HEAD
           if (this.avatar.isListening) { this.speechRecognition.stop(); } // Stop STT if it's running
-=======
-          if (!this.groqApiKey || this.groqApiKey === "YOUR_GROQ_API_KEY" || !this.groqApiKey.includes("gsk_")) {
-             // this.addNotification("Avatar Helper API Key not configured or is placeholder.", "error");
-             // this.avatar.isProcessing = false;
-             // SIMULATED RESPONSE FOR AVATAR DEMO WITHOUT REAL KEY
-             const userText = this.avatar.userInput.trim();
-             this.addAvatarMessage(userText, 'user');
-             this.avatar.userInput = '';
-             this.avatar.isProcessing = true;
-             this.avatar.state = 'thinking';
-             this.avatar.quickActions = [];
-             setTimeout(() => {
-                let botResponseText = `Thanks for asking about "${userText.substring(0,20)}...". As a demo avatar, I'm giving a general reply. On the ${this.current} page, you can... [example action].`;
-                 if (userText.toLowerCase().includes("navigate to") || userText.toLowerCase().includes("go to")) {
-                    let targetPage = null;
-                    if (userText.toLowerCase().includes("upload")) targetPage = 'farmerPestiVid';
-                    else if (userText.toLowerCase().includes("marketplace")) targetPage = 'buyerAgriSell';
-                    else if (userText.toLowerCase().includes("profile")) targetPage = 'userProfile';
-                    if (targetPage) {
-                        botResponseText = `Okay, I can take you to the ${targetPage.replace('farmer', '').replace('buyer', '').replace('user', '')} page.`;
-                        this.handleAvatarQuickAction({ label: `Go to ${targetPage}`, targetPage: targetPage });
-                    } else {
-                         botResponseText = "I can help you navigate. Which page would you like to go to? (e.g., Upload, Marketplace, Profile)";
-                    }
-                 } else if (userText.toLowerCase().includes("hello") || userText.toLowerCase().includes("hi")) {
-                    botResponseText = "Hello! I'm PestiVid Helper. How can I assist you with the platform features today?";
-                 }
-                this.addAvatarMessage(botResponseText, 'bot');
-                this.speakAvatarResponse(botResponseText);
-                this.avatar.isProcessing = false;
-                if (!this.avatar.isListening) this.avatar.state = 'listening';
-                this.saveDataToLocalStorage();
-             }, 1800);
-             return; // End of simulated response
-          }
->>>>>>> 08008991
 
           const userInput = this.avatar.userInput.trim();
           this.avatar.chatMessages.push({ id: 'avatar-user-' + Date.now(), sender: 'user', text: userInput, timestamp: new Date().toISOString() });
           this.avatar.userInput = '';
           this.avatar.isProcessing = true;
           this.avatar.state = 'thinking';
-<<<<<<< HEAD
           this.$nextTick(() => this.scrollToAvatarMessagesBottom());
 
           // Construct messages for Groq API
@@ -2168,9 +1849,6 @@
               content: msg.text
           }));
           messagesForApi.push(...recentHistory);
-=======
-          this.avatar.quickActions = [];
->>>>>>> 08008991
 
           // Ensure the current user input is the last user message, potentially with added context
           const contextualPrompt = `Current platform context: ${this.avatar.currentContextText}. User question: ${userInput}`;
@@ -2189,11 +1867,7 @@
                 messagesForApi.push({role: 'user', content: contextualPrompt });
              }
           }
-<<<<<<< HEAD
-
-=======
-          messagesPayload.unshift({ role: 'system', content: systemPromptContent });
->>>>>>> 08008991
+
 
           try {
               const response = await axios.post('https://api.groq.com/openai/v1/chat/completions', {
@@ -2229,83 +1903,10 @@
               this.speakText(errorMsg);
           } finally {
               this.avatar.isProcessing = false;
-<<<<<<< HEAD
               // Avatar state will be set by speakText onend, or defaults to listening if expanded
               if (this.avatar.expanded && this.avatar.state !== 'talking') this.avatar.state = 'listening';
               this.$nextTick(() => this.scrollToAvatarMessagesBottom());
               this.saveDataToLocalStorage(); // Save chat with avatar messages
-=======
-              if (!this.avatar.isListening) this.avatar.state = 'listening';
-              this.saveDataToLocalStorage();
-          }
-      },
-      parseAvatarResponseForActions(responseText) {
-        // Example: if responseText contains "[action:Go to PestiVid Upload]", create a quick action.
-        // This is a very basic parser, can be made more robust.
-        const actionRegex = /\[action:([^\]]+)\]/gi;
-        let match;
-        const newQuickActions = [];
-        while ((match = actionRegex.exec(responseText)) !== null) {
-            const actionLabel = match[1].trim();
-            let actionTarget = '';
-            if (actionLabel.toLowerCase().includes('upload') || actionLabel.toLowerCase().includes('pestivid')) actionTarget = 'farmerPestiVid';
-            else if (actionLabel.toLowerCase().includes('marketplace') || actionLabel.toLowerCase().includes('buy')) actionTarget = 'buyerAgriSell';
-            else if (actionLabel.toLowerCase().includes('funding') && this.role === 'farmer') actionTarget = 'farmerFunding';
-            else if (actionLabel.toLowerCase().includes('projects') && this.role === 'investor') actionTarget = 'investorProjects';
-            else if (actionLabel.toLowerCase().includes('profile')) actionTarget = 'userProfile';
-
-            if(actionTarget) {
-                newQuickActions.push({ id: 'qa_' + Date.now() + '_' + newQuickActions.length, label: actionLabel, targetPage: actionTarget });
-            }
-        }
-        if (newQuickActions.length > 0) this.avatar.quickActions = newQuickActions.slice(0, 3); // Limit to 3 quick actions
-      },
-      handleAvatarQuickAction(action) {
-          if (action.targetPage) {
-              this.addAvatarMessage(`Okay, taking you to ${action.label}...`, 'bot');
-              this.speakAvatarResponse(`Okay, taking you to ${action.label}.`);
-              this.switchPage(action.targetPage);
-              this.toggleAvatarExpansion(false);
-          }
-          this.avatar.quickActions = [];
-      },
-      scrollToAvatarMessagesBottom() { const container = this.$refs.avatarMessagesContainer; if (container) container.scrollTop = container.scrollHeight; },
-      markAvatarMessagesAsRead() { this.avatar.chatMessages.forEach(msg => { if (msg.sender === 'bot') msg.readByUser = true; }); this.saveDataToLocalStorage(); },
-      updateAvatarContextAndQuickActions() {
-          let context = "";
-          let actions = [];
-          this.avatar.currentContextText = ""; // Reset previous context
-
-          switch(this.current) {
-              case 'landing':
-                  context = "This is the main landing page. It describes PestiVid and its features.";
-                  actions = [
-                      { id: 'qa_lp_getstarted', label: "How do I start?", targetPage: this.isUserAuthenticated ? (this.role ? this.getStartedTarget() : 'roleSelection') : 'loginChoice' },
-                      { id: 'qa_lp_whatis', label: "What is PestiVid?", customHandler: () => this.addAvatarMessage("PestiVid is a blockchain-based platform for transparent agriculture, connecting farmers, buyers, and investors!", 'bot') },
-                  ];
-                  break;
-              case 'farmerPestiVid':
-                  context = "This is the PestiVid page for farmers to record and upload crop videos to Storj. These videos can be used for AgriStream, selling, or funding requests.";
-                  actions = [ { id: 'qa_fpv_howto', label: "How to record?", customHandler: () => this.addAvatarMessage("Fill in crop details, select purpose, then click 'Start Recording'. After stopping, click 'Upload to Storj'. Make sure to allow camera access!", 'bot') } ];
-                  break;
-              case 'farmerAgriStream':
-                  context = "Farmers can view their uploaded videos on AgriStream, manage them, or use them to create new listings or funding requests.";
-                  actions = [ { id: 'qa_fas_newlisting', label: "Create Listing?", targetPage: 'farmerSell' }];
-                  break;
-              case 'buyerAgriSell':
-                  context = "This is the marketplace where buyers can browse and purchase crop listings verified by videos.";
-                   actions = [ { id: 'qa_bas_howtobuy', label: "How to buy?", customHandler: () => this.addAvatarMessage("Browse listings, click 'Initiate Purchase', enter your offer amount, and confirm. It's a simulated purchase.", 'bot') }];
-                  break;
-              // Add more cases for other pages
-              default:
-                  context = `The user is on the ${this.current} page.`;
-          }
-          this.avatar.currentContextText = context;
-          if (actions.length > 0 && this.avatar.chatMessages.length <= 1) { // Show initial quick actions if chat is new
-              this.avatar.quickActions = actions.slice(0,2);
-          } else if (this.avatar.chatMessages.length > 1) {
-             this.avatar.quickActions = []; // Clear quick actions after first interaction typically
->>>>>>> 08008991
           }
       },
       handleAvatarQuickAction(action) { // NEW for Avatar
@@ -2313,29 +1914,9 @@
           this.sendAvatarMessage();
           this.avatar.quickActions = []; // Clear quick actions after one is used
       },
-<<<<<<< HEAD
       scrollToAvatarMessagesBottom() { // NEW for Avatar
           const container = this.$refs.avatarMessagesContainer;
           if (container) {
-=======
-      speakAvatarResponse(textToSpeak) {
-          if (!('speechSynthesis' in window) || !this.avatar.expanded) {
-              this.avatar.state = this.avatar.isListening ? 'listening' : 'idle';
-              return;
-          }
-          // Sanitize text a bit for TTS (remove markdown like *)
-          const cleanText = textToSpeak.replace(/[*_`]/g, '');
-
-          speechSynthesis.cancel(); // Cancel any previous speech
-          const utterance = new SpeechSynthesisUtterance(cleanText);
-          utterance.lang = 'en-US';
-          utterance.pitch = 1.1;
-          utterance.rate = 1;
-
-          this.avatar.state = 'talking';
-
-          utterance.onend = () => {
->>>>>>> 08008991
               this.$nextTick(() => {
                   container.scrollTop = container.scrollHeight;
               });
@@ -2380,15 +1961,11 @@
         this.filterDataForCurrentUser();
         if (this.loginMethod === 'orangeId') { this.renderOrangeIdSignOutButton('orange-id-signout-button-container'); }
       }
-<<<<<<< HEAD
       setInterval(() => { if(this.isUserAuthenticated && this.role==='investor') this.updateInvestmentProgress(); }, 30000);
 
       // NEW for Avatar Assistant
       if (this.avatar.visible) {
         if (!this.avatar.expanded) { this.updateAvatarContextAndQuickActions(); } // Set initial context for non-expanded avatar
-=======
-      if ('speechSynthesis' in window && ('SpeechRecognition' in window || 'webkitSpeechRecognition' in window)) {
->>>>>>> 08008991
         this.initializeSpeechRecognition();
       }
       // Ensure voices are loaded for speech synthesis
